/*
  This file is part of KDDockWidgets.

  SPDX-FileCopyrightText: 2019-2021 Klarälvdalens Datakonsult AB, a KDAB Group company <info@kdab.com>
  Author: Sérgio Martins <sergio.martins@kdab.com>

  SPDX-License-Identifier: GPL-2.0-only OR GPL-3.0-only

  Contact KDAB at <info@kdab.com> for commercial licensing options.
*/

// We don't care about performance related checks in the tests
// clazy:excludeall=ctor-missing-parent-argument,missing-qobject-macro,range-loop,missing-typeinfo,detaching-member,function-args-by-ref,non-pod-global-static,reserve-candidates,qstring-allocations

#include "tst_docks.h"
#include "Config.h"
#include "DockWidgetBase.h"
#include "DockWidgetBase_p.h"
#include "DropAreaWithCentralFrame_p.h"
#include "MDILayoutWidget_p.h"
#include "MainWindowMDI.h"
#include "Position_p.h"
#include "SideBar_p.h"
#include "TabWidget_p.h"
#include "TitleBar_p.h"
#include "WindowBeingDragged_p.h"
#include "multisplitter/Separator_p.h"
#include "private/MultiSplitter_p.h"

#include <QAction>

#ifdef Q_OS_WIN
# include <windows.h>
#endif

using namespace KDDockWidgets;
using namespace Layouting;
using namespace KDDockWidgets::Tests;

static int osWindowMinWidth()
{
#ifdef Q_OS_WIN
    return GetSystemMetrics(SM_CXMIN);
#else
    return 140; // Some random value for our windows. It's only important on Windows
#endif
}

<<<<<<< HEAD
=======
class TestDocks : public QObject
{
    Q_OBJECT
public Q_SLOTS:
    void initTestCase()
    {
        qputenv("KDDOCKWIDGETS_SHOW_DEBUG_WINDOW", "");
        qApp->setOrganizationName("KDAB");
        qApp->setApplicationName("dockwidgets-unit-tests");

        qApp->setStyle(QStyleFactory::create("fusion"));
        Testing::installFatalMessageHandler();

#ifdef KDDOCKWIDGETS_QTQUICK
        QQuickStyle::setStyle("Material"); // so we don't load KDE plugins
        KDDockWidgets::Config::self().setQmlEngine(new QQmlEngine(this));
#endif
    }

    void cleanupTestCase()
    {
#ifdef KDDOCKWIDGETS_QTQUICK
        delete KDDockWidgets::Config::Config::self().qmlEngine();
#endif
    }

private Q_SLOTS:
    void tst_simple1();
    void tst_simple2();
    void tst_doesntHaveNativeTitleBar();
    void tst_resizeWindow2();
    void tst_hasLastDockedLocation();
    void tst_ghostSeparator();
    void tst_detachFromMainWindow();
    void tst_detachPos();
    void tst_floatingWindowSize();
    void tst_sizeAfterRedock();
    void tst_tabbingWithAffinities();
    void tst_honourUserGeometry();
    void tst_floatingWindowTitleBug();
    void tst_setFloatingSimple();
    void tst_dragOverTitleBar();
    void tst_setFloatingGeometry();

    void tst_resizeWindow_data();
    void tst_resizeWindow();
    void tst_restoreEmpty();
    void tst_restoreCentralFrame();
    void tst_restoreMaximizedState();
    void tst_shutdown();
    void tst_doubleClose();
    void tst_dockInternal();
    void tst_maximizeAndRestore();
    void tst_samePositionAfterHideRestore();
    void tst_restoreTwice();
    void tst_restoreAfterResize();
    void tst_restoreWithNonClosableWidget();
    void tst_restoreNestedAndTabbed();
    void tst_restoreCrash();
    void tst_restoreSideBySide();
    void tst_restoreWithPlaceholder();
    void tst_restoreWithAffinity();
    void tst_marginsAfterRestore();
    void tst_restoreWithNewDockWidgets();
    void tst_restoreWithDockFactory();
    void tst_lastFloatingPositionIsRestored();
    void tst_restoreSimple();
    void tst_restoreSimplest();
    void tst_restoreNonClosable();
    void tst_invalidLayoutAfterRestore();
    void tst_dontCloseDockWidgetBeforeRestore();
    void tst_dontCloseDockWidgetBeforeRestore2();
    void tst_dontCloseDockWidgetBeforeRestore3();
    void tst_restoreWithNativeTitleBar();

    void tst_closeOnlyCurrentTab();
    void tst_tabWidgetCurrentIndex();
    void tst_doubleClickTabToDetach();
    void tst_propagateResize2();
    void tst_negativeAnchorPosition();
    void tst_negativeAnchorPosition2();
    void tst_negativeAnchorPosition3();
    void tst_negativeAnchorPosition4();
    void tst_negativeAnchorPosition5();
    void tst_negativeAnchorPosition6();
    void tst_negativeAnchorPosition7();
    void tst_startHidden();
    void tst_startHidden2();
    void tst_startClosed();
    void tst_closeReparentsToNull();
    void tst_invalidAnchorGroup();
    void tst_addAsPlaceholder();
    void tst_removeItem();
    void tst_clear();
    void tst_dockDockWidgetNested();
    void tst_dockFloatingWindowNested();
    void tst_crash();
    void tst_refUnrefItem();
    void tst_placeholderCount();
    void tst_availableLengthForOrientation();
    void tst_closeShowWhenNoCentralFrame();
    void tst_setAsCurrentTab();
    void tst_placeholderDisappearsOnReadd();
    void tst_placeholdersAreRemovedProperly();
    void tst_floatMaintainsSize();
    void tst_preferredInitialSize();

    void tst_crash2_data();
    void tst_crash2();
    void tst_closeAllDockWidgets();
    void tst_toggleMiddleDockCrash();
    void tst_stealFrame();
    void tst_setFloatingWhenWasTabbed();
    void tst_setFloatingWhenSideBySide();
    void tst_dockWindowWithTwoSideBySideFramesIntoCenter();
    void tst_tabTitleChanges();
    void tst_dockWidgetGetsFocusWhenDocked();
    void tst_setWidget();
    void tst_isFocused();
    void tst_floatingLastPosAfterDoubleClose();
    void tst_registry();
    void tst_honourGeometryOfHiddenWindow();
    void tst_0_data();
    void tst_0();
    void tst_dockWindowWithTwoSideBySideFramesIntoRight();
    void tst_dockWindowWithTwoSideBySideFramesIntoLeft();
    void tst_posAfterLeftDetach();
    void tst_preventClose();
    void tst_propagateMinSize();
    void tst_createFloatingWindow();
    void tst_addAndReadd();
    void tst_fairResizeAfterRemoveWidget();
    void tst_invalidJSON_data();
    void tst_invalidJSON();

    void tst_invalidPlaceholderPosition_data();
    void tst_invalidPlaceholderPosition();
    void tst_setVisibleFalseWhenSideBySide_data();
    void tst_setVisibleFalseWhenSideBySide();
    void tst_resizeViaAnchorsAfterPlaceholderCreation();
    void tst_rectForDropCrash();
    void tst_addDockWidgetToMainWindow();
    void tst_addDockWidgetToContainingWindow();
    void tst_notClosable();
    void tst_setFloatingAfterDraggedFromTabToSideBySide();
    void tst_setFloatingAFrameWithTabs();
    void tst_toggleDockWidgetWithHiddenTitleBar();
    void tst_tabBarWithHiddenTitleBar_data();
    void tst_tabBarWithHiddenTitleBar();
    void tst_availableSizeWithPlaceholders();
    void tst_anchorFollowingItselfAssert();
    void tst_moreTitleBarCornerCases();
    void tst_isInMainWindow();
    void tst_sizeConstraintWarning();
    void tst_stuckSeparator();
    void tst_dockNotFillingSpace();
    void tst_titlebar_getter();
    void tst_raise();
    void tst_addingOptionHiddenTabbed();
    void tst_maxSizedHonouredAfterRemoved();
    void tst_addDockWidgetAsTabToDockWidget();
    void tst_close();
    void tst_propagateSizeHonoursMinSize();
    void tst_nonDockable();
    void tst_floatingAction();
    void tst_flagDoubleClick();
    void tst_constraintsPropagateUp();
    void tst_constraintsAfterPlaceholder();
    void tst_addToSmallMainWindow1();
    void tst_addToSmallMainWindow2();
    void tst_addToSmallMainWindow3();
    void tst_addToSmallMainWindow4();
    void tst_addToSmallMainWindow5();
    void tst_positionWhenShown();
    void tst_28NestedWidgets();
    void tst_28NestedWidgets_data();
    void tst_dragBySingleTab();
    void tst_dragByTabBar();
    void tst_dragByTabBar_data();
    void tst_titleBarFocusedWhenTabsChange();
    void tst_dock2FloatingWidgetsTabbed();
    void tst_deleteOnClose();
    void tst_toggleAction();
    void tst_redocksToPreviousTabIndex();

#ifdef KDDOCKWIDGETS_QTWIDGETS
    // TODO: Port these to QtQuick

    void tst_mainWindowAlwaysHasCentralWidget();
    void tst_dockableMainWindows();

    // But these are fine to be widget only:
    void tst_tabsNotClickable();
    void tst_embeddedMainWindow();
    void tst_restoreEmbeddedMainWindow();
    void tst_negativeAnchorPositionWhenEmbedded();
    void tst_negativeAnchorPositionWhenEmbedded_data();
    void tst_closeRemovesFromSideBar();
    void tst_restoreSideBar();
    void tst_toggleActionOnSideBar();
    void tst_deleteOnCloseWhenOnSideBar();
    void tst_sidebarOverlayGetsHiddenOnClick();
    void tst_floatRemovesFromSideBar();
    void tst_overlayedGeometryIsSaved();
    void tst_overlayCrash();

    // And fix these
    void tst_floatingWindowDeleted();
    void tst_addToSmallMainWindow6();
    void tst_minSizeChanges();
    void tst_maxSizePropagates();
    void tst_maxSizePropagates2();
    void tst_restoreResizesLayout();
    void tst_maxSizeHonouredWhenDropped();
    void tst_fixedSizePolicy();
    void tst_maxSizeHonouredWhenAnotherDropped();
    void tst_addToHiddenMainWindow();
    void tst_maximumSizePolicy();
    void tst_complex();
#endif
};

>>>>>>> c4d3ba71
static QPoint dragPointForWidget(Frame *frame, int index)
{
    if (frame->hasSingleDockWidget()) {
        Q_ASSERT(index == 0);
        return frame->titleBar()->mapToGlobal(QPoint(5, 5));
    } else {
        QRect rect = frame->tabWidget()->tabBar()->rectForTab(index);
        return frame->tabWidget()->tabBar()->asWidget()->mapToGlobal(rect.center());
    }
}

template <typename T>
inline int widgetMinLength(const T *w, Qt::Orientation o)
{
    const QSize sz = Widget::widgetMinSize(w);
    return o == Qt::Vertical ? sz.height() : sz.width();
}

static DockWidgetBase *createAndNestDockWidget(DropArea *dropArea, Frame *relativeTo,
                                               KDDockWidgets::Location location)
{
    static int count = 0;
    count++;
    const QString name = QString("dock%1").arg(count);
    auto dock = createDockWidget(name, Qt::red);
    dock->setObjectName(name);
    nestDockWidget(dock, dropArea, relativeTo, location);
    dropArea->checkSanity();
    return dock;
}

static std::unique_ptr<MainWindowBase> createSimpleNestedMainWindow(DockWidgetBase * *centralDock,
                                                                    DockWidgetBase * *leftDock,
                                                                    DockWidgetBase * *rightDock)
{
    auto window = createMainWindow({900, 500});
    *centralDock = createDockWidget("centralDock", Qt::green);
    window->addDockWidgetAsTab(*centralDock);
    auto dropArea = window->dropArea();

    *leftDock = createAndNestDockWidget(dropArea, nullptr, KDDockWidgets::Location_OnLeft);
    *rightDock = createAndNestDockWidget(dropArea, nullptr, KDDockWidgets::Location_OnRight);
    return window;
}

void TestDocks::tst_simple1()
{
    // Simply create a MainWindow
    EnsureTopLevelsDeleted e;
    auto m = createMainWindow();
    m->layoutWidget()->checkSanity();
}

void TestDocks::tst_simple2()
{
    // Simply create a MainWindow, and dock something on top
    EnsureTopLevelsDeleted e;
    auto m = createMainWindow();
    auto dw = createDockWidget("dw", new MyWidget("dw", Qt::blue));
    auto fw = dw->floatingWindow();
    m->addDockWidget(dw, KDDockWidgets::Location_OnTop);
    m->layoutWidget()->checkSanity();
    delete fw;
}

void TestDocks::tst_restoreSimple()
{
    EnsureTopLevelsDeleted e;
    // Tests restoring a very simple layout, composed of just 1 docked widget

    auto m = createMainWindow(QSize(800, 500), MainWindowOption_None);
    auto layout = m->multiSplitter();
    auto dock1 = createDockWidget("one", new QTextEdit());
    auto dock2 = createDockWidget("two", new QTextEdit());
    auto dock3 = createDockWidget("three", new QTextEdit());

    m->addDockWidget(dock1, Location_OnTop);

    // Dock2 floats at 150,150
    const QPoint dock2FloatingPoint = QPoint(150, 150);
    dock2->window()->move(dock2FloatingPoint);
    QVERIFY(dock2->isVisible());

    const QPoint dock3FloatingPoint = QPoint(200, 200);
    dock3->window()->move(dock3FloatingPoint);
    dock3->close();

    LayoutSaver saver;
    QVERIFY(saver.saveToFile(QStringLiteral("layout_tst_restoreSimple.json")));
    auto f1 = dock1->dptr()->frame();
    dock2->window()->move(QPoint(0, 0)); // Move *after* we saved.
    dock3->window()->move(QPoint(0, 0)); // Move *after* we saved.
    dock1->close();
    dock2->close();
    QVERIFY(!dock2->isVisible());
    QCOMPARE(layout->count(), 1);
    QVERIFY(Testing::waitForDeleted(f1));
    QCOMPARE(layout->placeholderCount(), 1);

    QCOMPARE(DockRegistry::self()->floatingWindows().size(), 0);
    QVERIFY(saver.restoreFromFile(QStringLiteral("layout_tst_restoreSimple.json")));
    QVERIFY(layout->checkSanity());
    QCOMPARE(layout->count(), 1);
    QCOMPARE(layout->placeholderCount(), 0);
    QVERIFY(dock1->isVisible());
    QCOMPARE(saver.restoredDockWidgets().size(), 3);

    // Test a crash I got:
    dock1->setFloating(true);
    QVERIFY(layout->checkSanity());
    dock1->setFloating(false);

    auto fw2 = dock2->floatingWindow();
    QVERIFY(fw2);
    QVERIFY(fw2->isVisible());
    QVERIFY(fw2->isTopLevel());
    QCOMPARE(fw2->pos(), dock2FloatingPoint);
    QCOMPARE(fw2->windowHandle()->transientParent(), m->windowHandle());
    QVERIFY(dock2->isFloating());
    QVERIFY(dock2->isVisible());

    QVERIFY(!dock3->isVisible()); // Remains closed
    QVERIFY(dock3->parentWidget() == nullptr);

    dock3->show();
    dock3->dptr()->morphIntoFloatingWindow(); // as it would take 1 event loop. Do it now so we can
                                              // compare already.

    QCOMPARE(dock3->window()->pos(), dock3FloatingPoint);
}

void TestDocks::tst_doesntHaveNativeTitleBar()
{
    // Tests that a floating window doesn't have a native title bar
    // This test is mostly to test a bug that was happening with QtQuick, where the native title bar
    // would appear on linux
    EnsureTopLevelsDeleted e;

    auto dw1 = createDockWidget("dock1");
    FloatingWindow *fw = dw1->floatingWindow();
    QVERIFY(fw);
    QVERIFY(fw->windowFlags() & Qt::Tool);

#if defined(Q_OS_LINUX)
    QVERIFY(fw->windowFlags() & Qt::FramelessWindowHint);
#elif defined(Q_OS_WIN)
    QVERIFY(!(fw->windowFlags() & Qt::FramelessWindowHint));
#endif

    delete dw1->window();
}

void TestDocks::tst_resizeWindow2()
{
    // Tests that resizing the width of the main window will never move horizontal anchors

    EnsureTopLevelsDeleted e;
    auto m = createMainWindow(QSize(501, 500), MainWindowOption_None);
    auto dock1 = createDockWidget("1");
    auto dock2 = createDockWidget("2");

    FloatingWindow *fw1 = dock1->floatingWindow();
    FloatingWindow *fw2 = dock2->floatingWindow();
    m->addDockWidget(dock1, Location_OnTop);
    m->addDockWidget(dock2, Location_OnBottom);

    auto layout = m->multiSplitter();
    Separator *anchor = layout->separators().at(0);
    const int oldPosY = anchor->position();
    m->resize(QSize(m->width() + 10, m->height()));
    QCOMPARE(anchor->position(), oldPosY);
    layout->checkSanity();

    delete fw1;
    delete fw2;
}

void TestDocks::tst_hasLastDockedLocation()
{
    // Tests DockWidgetBase::hasPreviousDockedLocation()

    EnsureTopLevelsDeleted e;
    auto m = createMainWindow(QSize(501, 500), MainWindowOption_None);
    auto dock1 = createDockWidget("1");
    m->layoutWidget()->checkSanity();
    m->multiSplitter()->setObjectName("mainWindow-dropArea");
    dock1->floatingWindow()->layoutWidget()->setObjectName("first-dropArea1");
    dock1->floatingWindow()->layoutWidget()->checkSanity();
    auto window1 = dock1->window();
    QVERIFY(dock1->isFloating());
    QVERIFY(!dock1->hasPreviousDockedLocation());
    QVERIFY(dock1->setFloating(true));
    QVERIFY(!dock1->setFloating(false)); // No docking location, so it's not docked
    QVERIFY(dock1->isFloating());
    QVERIFY(!dock1->hasPreviousDockedLocation());

    m->addDockWidget(dock1, Location_OnBottom);
    m->layoutWidget()->checkSanity();

    QVERIFY(!dock1->isFloating());
    QVERIFY(dock1->setFloating(true));

    auto ms1 = dock1->floatingWindow()->layoutWidget();
    ms1->setObjectName("dropArea1");
    ms1->checkSanity();
    QVERIFY(dock1->hasPreviousDockedLocation());
    auto window11 = dock1->window();
    QVERIFY(dock1->setFloating(false));

    delete window1;
    delete window11;
}

void TestDocks::tst_ghostSeparator()
{
    // Tests a situation where a separator wouldn't be removed after a widget had been removed
    EnsureTopLevelsDeleted e;
    auto m = createMainWindow(QSize(501, 500), MainWindowOption_None);
    auto dock1 = createDockWidget("1");
    auto dock2 = createDockWidget("2");
    auto dock3 = createDockWidget("3");

    QPointer<FloatingWindow> fw1 = dock1->floatingWindow();
    QPointer<FloatingWindow> fw2 = dock2->floatingWindow();
    QPointer<FloatingWindow> fw3 = dock3->floatingWindow();

    dock1->addDockWidgetToContainingWindow(dock2, Location_OnRight);
    QCOMPARE(fw1->multiSplitter()->separators().size(), 1);
    QCOMPARE(Layouting::Separator::numSeparators(), 1);

    m->addDockWidget(dock3, Location_OnBottom);
    QCOMPARE(m->multiSplitter()->separators().size(), 0);
    QCOMPARE(Layouting::Separator::numSeparators(), 1);

    m->multiSplitter()->addMultiSplitter(fw1->multiSplitter(), Location_OnRight);
    QCOMPARE(m->multiSplitter()->separators().size(), 2);
    QCOMPARE(Layouting::Separator::numSeparators(), 2);

    delete fw1;
    delete fw2;
    delete fw3;
}

void TestDocks::tst_detachFromMainWindow()
{
    // Tests a situation where clicking the float button wouldn't work on QtQuick
    EnsureTopLevelsDeleted e;
    auto m = createMainWindow(QSize(501, 500), MainWindowOption_None);
    auto dock1 = createDockWidget("1");
    auto fw1 = dock1->window();
    m->addDockWidget(dock1, Location_OnTop);

    QVERIFY(m->layoutWidget()->mainWindow() != nullptr);
    QVERIFY(!dock1->isFloating());
    TitleBar *tb = dock1->titleBar();
    QVERIFY(tb == dock1->dptr()->frame()->titleBar());
    QVERIFY(tb->isVisible());
    QVERIFY(!tb->isFloating());

    delete fw1;
}

void TestDocks::tst_detachPos()
{
    // Tests a situation where detaching a dock widget would send it to a bogus position
    EnsureTopLevelsDeleted e;
    auto m = createMainWindow(QSize(501, 500), MainWindowOption_None);
    auto dock1 = createDockWidget("1", new MyWidget(QStringLiteral("1"), Qt::black), {}, {}, /** show = */false); // we're creating the dock widgets without showing them as floating initially, so it doesn't record the previous floating position
    auto dock2 = createDockWidget("2", new MyWidget(QStringLiteral("2"), Qt::black), {}, {}, /** show = */false);

    QVERIFY(!dock1->isVisible());
    QVERIFY(!dock2->isVisible());

    m->addDockWidget(dock1, Location_OnLeft);
    m->addDockWidget(dock2, Location_OnRight);

    QVERIFY(!dock1->dptr()->lastPositions().lastFloatingGeometry().isValid());
    QVERIFY(!dock2->dptr()->lastPositions().lastFloatingGeometry().isValid());

    const int previousWidth = dock1->width();
    dock1->setFloating(true);
    QTest::qWait(400); // Needed for QtQuick

    QVERIFY(qAbs(previousWidth - dock1->width()) < 15); // 15px of difference when floating is fine, due to margins and what not.
    delete dock1->window();
}

void TestDocks::tst_floatingWindowSize()
{
    EnsureTopLevelsDeleted e;
    auto m = createMainWindow(QSize(501, 500), MainWindowOption_None);
    auto dock1 = createDockWidget("1");
    auto fw1 = dock1->window();

    QTest::qWait(100);

    QVERIFY(!fw1->geometry().isNull());
    QCOMPARE(fw1->size(), fw1->windowHandle()->size());

    delete fw1;
}

void TestDocks::tst_tabbingWithAffinities()
{
    EnsureTopLevelsDeleted e;
    // Tests that dock widgets with different affinities should not tab together

    auto m1 = createMainWindow(QSize(1000, 1000), MainWindowOption_None);
    m1->setAffinities({ "af1", "af2" });

    auto dw1 = new DockWidgetType("1");
    dw1->setAffinities({ "af1" });
    dw1->show();

    auto dw2 = new DockWidgetType("2");
    dw2->setAffinities({ "af2" });
    dw2->show();

    FloatingWindow *fw1 = dw1->floatingWindow();
    FloatingWindow *fw2 = dw2->floatingWindow();

    {
        SetExpectedWarning ignoreWarning("Refusing to dock widget with incompatible affinity");
        dw1->addDockWidgetAsTab(dw2);
        QVERIFY(dw1->window() != dw2->window());
    }

    m1->addDockWidget(dw1, Location_OnBottom);
    QVERIFY(!dw1->isFloating());

    {
        SetExpectedWarning ignoreWarning("Refusing to dock widget with incompatible affinity");
        auto dropArea = m1->dropArea();
        WindowBeingDragged wbd(fw2, fw2);
        QVERIFY(!dropArea->drop(&wbd, dw1->dptr()->frame(),
                                DropIndicatorOverlayInterface::DropLocation_Center));
        QVERIFY(dw1->window() != dw2->window());
    }

    delete fw1;
    delete fw2;
}

void TestDocks::tst_sizeAfterRedock()
{
    EnsureTopLevelsDeleted e;
    auto dw1 = new DockWidgetType(QStringLiteral("1"));
    auto dw2 = new DockWidgetType(QStringLiteral("2"));
    dw2->setWidget(new MyWidget("2", Qt::red));

    dw1->addDockWidgetToContainingWindow(dw2, Location_OnBottom);
    const int height2 = dw2->dptr()->frame()->height();

    dw2->setFloating(true);
    QTest::qWait(100);

    QCOMPARE(height2, dw2->window()->height());
    auto oldFw2 = dw2->floatingWindow();

    // Redock
    FloatingWindow *fw1 = dw1->floatingWindow();
    DropArea *dropArea = fw1->dropArea();

    MultiSplitter *ms1 = fw1->multiSplitter();
    {
        WindowBeingDragged wbd2(oldFw2);
        const QRect suggestedDropRect = ms1->rectForDrop(&wbd2, Location_OnBottom, nullptr);
        QCOMPARE(suggestedDropRect.height(), height2);
    }

    dropArea->drop(dw2->floatingWindow(), Location_OnBottom, nullptr);

    QCOMPARE(dw2->dptr()->frame()->height(), height2);

    delete dw1->window();
    delete oldFw2;
}

void TestDocks::tst_honourUserGeometry()
{
    EnsureTopLevelsDeleted e;
    auto m1 = createMainWindow(QSize(1000, 1000), MainWindowOption_None);
    auto dw1 = new DockWidgetType(QStringLiteral("1"));
    QVERIFY(!dw1->testAttribute(Qt::WA_PendingMoveEvent));

    const QPoint pt(10, 10);
    dw1->move(pt);
    dw1->show();
    FloatingWindow *fw1 = dw1->floatingWindow();
    QCOMPARE(fw1->windowHandle()->geometry().topLeft(), pt);

    delete dw1->window();
}

void TestDocks::tst_floatingWindowTitleBug()
{
    // Test for #74
    EnsureTopLevelsDeleted e;
    auto dw1 = new DockWidgetType(QStringLiteral("1"));
    auto dw2 = new DockWidgetType(QStringLiteral("2"));
    auto dw3 = new DockWidgetType(QStringLiteral("3"));

    dw1->setObjectName(QStringLiteral("1"));
    dw2->setObjectName(QStringLiteral("2"));
    dw3->setObjectName(QStringLiteral("3"));

    dw1->show();
    dw1->addDockWidgetAsTab(dw2);
    dw1->addDockWidgetToContainingWindow(dw3, Location_OnBottom);

    dw1->titleBar()->onFloatClicked();

    QCOMPARE(dw3->titleBar()->title(), QLatin1String("3"));

    delete dw1->window();
    delete dw3->window();
}

void TestDocks::tst_resizeWindow_data()
{
    QTest::addColumn<bool>("doASaveRestore");
    QTest::newRow("false") << false;
    QTest::newRow("true") << true;
}

void TestDocks::tst_resizeWindow()
{
    QFETCH(bool, doASaveRestore);

    EnsureTopLevelsDeleted e;
    auto m = createMainWindow(QSize(501, 500), MainWindowOption_None);
    auto dock1 = createDockWidget("1", new MyWidget("1", Qt::red));
    auto dock2 = createDockWidget("2", new MyWidget("2", Qt::blue));
    QPointer<FloatingWindow> fw1 = dock1->floatingWindow();
    QPointer<FloatingWindow> fw2 = dock2->floatingWindow();
    m->addDockWidget(dock1, Location_OnLeft);
    m->addDockWidget(dock2, Location_OnRight);

    auto layout = m->multiSplitter();

    layout->checkSanity();

    const int oldWidth1 = dock1->width();
    const int oldWidth2 = dock2->width();

    QVERIFY(oldWidth2 - oldWidth1 <= 1); // They're not equal if separator thickness if even

    if (doASaveRestore) {
        LayoutSaver saver;
        saver.restoreLayout(saver.serializeLayout());
    }

    m->showMaximized();
    Testing::waitForResize(m.get());

    const int maximizedWidth1 = dock1->width();
    const int maximizedWidth2 = dock2->width();

    const double relativeDifference = qAbs((maximizedWidth1 - maximizedWidth2) / (1.0 * layout->width()));

    QVERIFY(relativeDifference <= 0.01);

    m->showNormal();
    Testing::waitForResize(m.get());

    const int newWidth1 = dock1->width();
    const int newWidth2 = dock2->width();

    QCOMPARE(oldWidth1, newWidth1);
    QCOMPARE(oldWidth2, newWidth2);
    layout->checkSanity();

    delete fw1;
    delete fw2;
}

void TestDocks::tst_restoreTwice()
{
    // Tests that restoring multiple times doesn't hide the floating windows for some reason
    EnsureTopLevelsDeleted e;

    auto m = createMainWindow(QSize(500, 500), MainWindowOption_HasCentralFrame, "tst_restoreTwice");
    auto dock1 = createDockWidget("1", new QPushButton("1"));
    m->addDockWidgetAsTab(dock1);

    auto dock2 = createDockWidget("2", new QPushButton("2"));
    auto dock3 = createDockWidget("3", new QPushButton("3"));

    dock2->dptr()->morphIntoFloatingWindow();
    dock3->dptr()->morphIntoFloatingWindow();

    {
        LayoutSaver saver;
        QVERIFY(saver.saveToFile(QStringLiteral("layout_tst_restoreTwice.json")));
        QVERIFY(saver.restoreFromFile(QStringLiteral("layout_tst_restoreTwice.json")));
        QVERIFY(dock2->isVisible());
        QVERIFY(dock3->isVisible());
    }

    {
        LayoutSaver saver;
        QVERIFY(saver.restoreFromFile(QStringLiteral("layout_tst_restoreTwice.json")));
        QVERIFY(dock2->isVisible());
        QVERIFY(dock3->isVisible());
        QVERIFY(dock2->window()->isVisible());
        QVERIFY(dock3->window()->isVisible());
        auto fw = dock2->floatingWindow();
        QVERIFY(fw);
    }
}

void TestDocks::tst_restoreEmpty()
{
    EnsureTopLevelsDeleted e;

    // Create an empty main window, save it to disk.
    auto m = createMainWindow(QSize(800, 500), MainWindowOption_None);
    auto layout = m->multiSplitter();
    LayoutSaver saver;
    const QSize oldSize = m->size();
    QVERIFY(saver.saveToFile(QStringLiteral("layout_tst_restoreEmpty.json")));
    saver.restoreFromFile(QStringLiteral("layout_tst_restoreEmpty.json"));
    QVERIFY(m->layoutWidget()->checkSanity());
    QCOMPARE(layout->separators().size(), 0);
    QCOMPARE(layout->count(), 0);
    QCOMPARE(m->size(), oldSize);
    QVERIFY(layout->checkSanity());
}

void TestDocks::tst_restoreCentralFrame()
{
    EnsureTopLevelsDeleted e;
    auto m = createMainWindow(QSize(800, 500));
    auto layout = m->multiSplitter();

    QCOMPARE(layout->count(), 1);
    Item *item = m->dropArea()->centralFrame();
    QVERIFY(item);
    auto frame = static_cast<Frame *>(item->guestAsQObject());
    QCOMPARE(frame->options(), FrameOption_IsCentralFrame | FrameOption_AlwaysShowsTabs);
    QVERIFY(!frame->titleBar()->isVisible());

    LayoutSaver saver;
    QVERIFY(saver.saveToFile(QStringLiteral("layout_tst_restoreCentralFrame.json")));
    QVERIFY(saver.restoreFromFile(QStringLiteral("layout_tst_restoreCentralFrame.json")));

    QCOMPARE(layout->count(), 1);
    item = m->dropArea()->centralFrame();
    QVERIFY(item);
    frame = static_cast<Frame *>(item->guestAsQObject());
    QCOMPARE(frame->options(), FrameOption_IsCentralFrame | FrameOption_AlwaysShowsTabs);
    QVERIFY(!frame->titleBar()->isVisible());
}

void TestDocks::tst_restoreMaximizedState()
{
    EnsureTopLevelsDeleted e;
    auto m = createMainWindow();

    m->showMaximized();

    QCOMPARE(m->windowHandle()->windowState(), Qt::WindowMaximized);
    LayoutSaver saver;

    const QByteArray saved = saver.serializeLayout();
    m->showNormal();
    QVERIFY(m->windowHandle()->windowState() != Qt::WindowMaximized);

    saver.restoreLayout(saved);
    QCOMPARE(m->windowHandle()->windowState(), Qt::WindowMaximized);
}

void TestDocks::tst_setFloatingSimple()
{
    EnsureTopLevelsDeleted e;
    auto m = createMainWindow();
    auto dock1 = createDockWidget("dock1", new MyWidget("one"));
    m->addDockWidget(dock1, Location_OnTop);
    auto l = m->multiSplitter();
    dock1->setFloating(true);
    QVERIFY(l->checkSanity());
    dock1->setFloating(false);
    QVERIFY(l->checkSanity());
    dock1->setFloating(true);
    QVERIFY(l->checkSanity());
    dock1->setFloating(false);
    QVERIFY(l->checkSanity());
}

void TestDocks::tst_nonDockable()
{
    { // First test without Option_NotDockable
        auto dock = new DockWidgetType("1");
        dock->show();

        TitleBar *tb = dock->titleBar();
        QVERIFY(tb->isVisible());
        QVERIFY(tb->isFloatButtonVisible());

        delete dock->window();
    }

    {
        // Test that when using Option_NotDockable we don't get a dock/undock icon
        auto dock = new DockWidgetType("1", DockWidgetBase::Option_NotDockable);
        dock->show();

        TitleBar *tb = dock->titleBar();
        QVERIFY(tb->isVisible());
        QVERIFY(!tb->isFloatButtonVisible());

        delete dock->window();
    }
}

int main(int argc, char *argv[])
{
    if (!qpaPassedAsArgument(argc, argv)) {
        // Use offscreen by default as it's less annoying, doesn't create visible windows
        qputenv("QT_QPA_PLATFORM", "offscreen");
    }

    QApplication app(argc, argv);
    if (shouldSkipTests())
        return 0;

    TestDocks test;
    return QTest::qExec(&test, argc, argv);
}

void TestDocks::tst_closeDockWidgets()
{
    EnsureTopLevelsDeleted e;
    auto dock1 = createDockWidget("hello1", Qt::green);
    auto dock2 = createDockWidget("hello2", Qt::green);

    auto m = createMainWindow(QSize(800, 500), MainWindowOption_None);
    m->addDockWidget(dock1, Location_OnBottom);
    m->addDockWidget(dock2, Location_OnBottom);

    QVERIFY(m->closeDockWidgets(true));
    QCOMPARE(m->layoutWidget()->visibleCount(), 0);
}

void TestDocks::tst_layoutEqually()
{
    EnsureTopLevelsDeleted e;

    const QString mainWindowId = "{7829427d-88e3-402e-9120-50c628dfd0bc}";
    auto m = createMainWindow(QSize(800, 500), MainWindowOption_None, mainWindowId);
    m->setAffinities({ mainWindowId });

    auto dock1 = createDockWidget("Favorite-481", new MyWidget2(QSize(536, 438)));
    auto dock2 = createDockWidget("Favorite-482", new MyWidget2(QSize(229, 118)));
    auto dock3 = createDockWidget("Favorite-483", new MyWidget2(QSize(356, 90)));
#ifdef KDDOCKWIDGETS_QTWIDGETS
    m->setContentsMargins(10, 0, 10, 0);
#endif
    dock1->setAffinities({ mainWindowId });
    dock2->setAffinities({ mainWindowId });
    dock3->setAffinities({ mainWindowId });

    LayoutSaver restorer;
    restorer.restoreFromFile(":/layouts/layoutEquallyCrash.json");

    m->layoutEqually();
}

void TestDocks::tst_doubleClose()
{
    EnsureTopLevelsDeleted e;
    {
        // Via close()
        auto dock1 = createDockWidget("hello", Qt::green);
        dock1->close();
        dock1->close();

        delete dock1->window();
    }
    {
        // Via the button
        auto dock1 = createDockWidget("hello", Qt::green);
        auto fw1 = dock1->floatingWindow();

        auto t = dock1->dptr()->frame()->titleBar();
        t->onCloseClicked();
        t->onCloseClicked();

        delete dock1;
        delete fw1;
    }
    {
        // Test for #141, double delete would ruin lastPositions()
        EnsureTopLevelsDeleted e;
        auto m = createMainWindow();
        auto dock1 = createDockWidget("1", new QPushButton("1"));
        m->addDockWidget(dock1, Location_OnBottom);

        QVERIFY(!dock1->dptr()->lastPositions().wasFloating());
        dock1->close();
        QVERIFY(!dock1->dptr()->lastPositions().wasFloating());
        dock1->close();
        QVERIFY(!dock1->dptr()->lastPositions().wasFloating());
    }
}

void TestDocks::tst_dockInternal()
{
    /**
     * Here we dock relative to an existing widget, and not to the drop-area.
     */
    EnsureTopLevelsDeleted e;
    auto m = createMainWindow();
    auto dock1 = createDockWidget("dock1", new QPushButton("one"));
    auto dropArea = m->dropArea();

    auto centralWidget = static_cast<Frame*>(dropArea->items()[0]->guestAsQObject());
    nestDockWidget(dock1, dropArea, centralWidget, KDDockWidgets::Location_OnRight);

    QVERIFY(dock1->width() < dropArea->width() - centralWidget->width());
}

void TestDocks::tst_maximizeAndRestore()
{
    EnsureTopLevelsDeleted e;
    auto m = createMainWindow();
    auto dock1 = createDockWidget("dock1", new QPushButton("one"));
    auto dock2 = createDockWidget("dock2", new QPushButton("two"));

    m->addDockWidget(dock1, KDDockWidgets::Location_OnLeft);
    m->addDockWidget(dock2, KDDockWidgets::Location_OnRight);

    auto dropArea = m->dropArea();
    QVERIFY(dropArea->checkSanity());

    m->showMaximized();
    Testing::waitForResize(m.get());

    QVERIFY(dropArea->checkSanity());
    m->showNormal();
    Testing::waitForResize(m.get());

    QVERIFY(dropArea->checkSanity());
}

void TestDocks::tst_propagateResize2()
{
    // |5|1|2|
    // | |3|4|

    EnsureTopLevelsDeleted e;
    auto m = createMainWindow();
    auto dock1 = createDockWidget("dock1", new QPushButton("one"));
    auto dock2 = createDockWidget("dock2", new QPushButton("two"));
    m->addDockWidget(dock1, KDDockWidgets::Location_OnTop);
    m->addDockWidget(dock2, KDDockWidgets::Location_OnRight, dock1);

    auto dock3 = createDockWidget("dock3", new QPushButton("three"));
    auto dock4 = createDockWidget("dock4", new QPushButton("four"));

    m->addDockWidget(dock3, KDDockWidgets::Location_OnBottom);
    m->addDockWidget(dock4, KDDockWidgets::Location_OnRight, dock3);

    auto dock5 = createDockWidget("dock5", new QPushButton("five"));
    m->addDockWidget(dock5, KDDockWidgets::Location_OnLeft);

    auto dropArea = m->dropArea();
    dropArea->checkSanity();
}

void TestDocks::tst_shutdown()
{
    EnsureTopLevelsDeleted e;
    auto dock = createDockWidget("doc1", Qt::green);

    auto m = createMainWindow();
    m->show();
    QVERIFY(QTest::qWaitForWindowActive(m->windowHandle()));
    delete dock->window();
}

#ifdef KDDOCKWIDGETS_QTWIDGETS

void TestDocks::tst_complex()
{
    // Tests some anchors out of bounds I got

    EnsureTopLevelsDeleted e;
    auto m = createMainWindow(QSize(600, 500), MainWindowOption_None);
    auto layout = m->multiSplitter();
    m->resize(3266, 2239);
    m->show(); // TODO: Remove and see if it crashes

    DockWidgetBase::List docks;

    QVector<KDDockWidgets::Location> locations = {Location_OnLeft, Location_OnLeft, Location_OnLeft,
                                                  Location_OnRight, Location_OnRight, Location_OnRight, Location_OnRight,
                                                  Location_OnBottom, Location_OnBottom, Location_OnBottom, Location_OnBottom, Location_OnBottom,
                                                  Location_OnBottom, Location_OnBottom, Location_OnBottom, Location_OnBottom, Location_OnBottom,
                                                  Location_OnBottom, Location_OnBottom, Location_OnBottom, Location_OnBottom
                                                  };

    QVector<KDDockWidgets::InitialVisibilityOption> options = { InitialVisibilityOption::StartVisible, InitialVisibilityOption::StartVisible,
                                                    InitialVisibilityOption::StartHidden, InitialVisibilityOption::StartHidden,
                                                    InitialVisibilityOption::StartVisible,
                                                    InitialVisibilityOption::StartHidden, InitialVisibilityOption::StartHidden,InitialVisibilityOption::StartHidden, InitialVisibilityOption::StartHidden,InitialVisibilityOption::StartHidden, InitialVisibilityOption::StartHidden,
                                                    InitialVisibilityOption::StartVisible, InitialVisibilityOption::StartVisible,
                                                    InitialVisibilityOption::StartHidden, InitialVisibilityOption::StartHidden,InitialVisibilityOption::StartHidden, InitialVisibilityOption::StartHidden,InitialVisibilityOption::StartHidden, InitialVisibilityOption::StartHidden,InitialVisibilityOption::StartHidden, InitialVisibilityOption::StartHidden
    };

    QVector<bool> floatings =  {true, false, true, false, false, false, false, false, false, false, false, false,
                               true, false, false, true, true, true, true, true, false };

    QVector<QSize> minSizes= {
        QSize(316, 219),
        QSize(355, 237),
        QSize(293, 66),
        QSize(158, 72),
        QSize(30, 141),
        QSize(104, 143),
        QSize(104, 105),
        QSize(84, 341),
        QSize(130, 130),
        QSize(404, 205),
        QSize(296, 177),
        QSize(914, 474),
        QSize(355, 237),
        QSize(104, 104),
        QSize(104, 138),
        QSize(1061, 272),
        QSize(165, 196),
        QSize(296, 177),
        QSize(104, 104),
        QSize(355, 237),
        QSize(104, 138)
    };

    const int num = 21;
    for (int i = 0; i < num; ++i) {
        auto widget = new MyWidget2(minSizes.at(i));
        auto dw = new DockWidgetType(QString::number(i));
        dw->setWidget(widget);
        docks << dw;
    }

    for (int i = 0; i < num; ++i) {
        m->addDockWidget(docks[i], locations[i], nullptr, options[i]);
        layout->checkSanity();
        docks[i]->setFloating(floatings[i]);
        layout->checkSanity();
    }

    m->show();

    // Cleanup
    qDeleteAll(docks);
    qDeleteAll(DockRegistry::self()->frames());
}
#endif

void TestDocks::tst_28NestedWidgets_data()
{
    QTest::addColumn<QVector<DockDescriptor>>("docksToCreate");
    QTest::addColumn<QVector<int>>("docksToHide");

    QVector<DockDescriptor> docks = {
        {Location_OnLeft, -1, nullptr, InitialVisibilityOption::StartVisible },
        {Location_OnBottom, 0, nullptr, InitialVisibilityOption::StartVisible },
        {Location_OnBottom, 0, nullptr, InitialVisibilityOption::StartVisible },
        {Location_OnBottom, 0, nullptr, InitialVisibilityOption::StartVisible },
        {Location_OnBottom, 0, nullptr, InitialVisibilityOption::StartVisible },
        {Location_OnBottom, 0, nullptr, InitialVisibilityOption::StartVisible },
        {Location_OnBottom, 0, nullptr, InitialVisibilityOption::StartVisible },
        {Location_OnBottom, 0, nullptr, InitialVisibilityOption::StartVisible },
        {Location_OnBottom, 0, nullptr, InitialVisibilityOption::StartVisible },
        {Location_OnBottom, 0, nullptr, InitialVisibilityOption::StartVisible },
        {Location_OnBottom, 0, nullptr, InitialVisibilityOption::StartVisible },
        {Location_OnRight, -1, nullptr, InitialVisibilityOption::StartVisible },
        {Location_OnRight, -1, nullptr, InitialVisibilityOption::StartVisible },
        {Location_OnRight, -1, nullptr, InitialVisibilityOption::StartVisible },
        {Location_OnRight, -1, nullptr, InitialVisibilityOption::StartVisible },
        {Location_OnRight, -1, nullptr, InitialVisibilityOption::StartVisible },
        {Location_OnTop, -1, nullptr, InitialVisibilityOption::StartVisible },
        {Location_OnRight, -1, nullptr, InitialVisibilityOption::StartVisible },
        {Location_OnLeft, -1, nullptr, InitialVisibilityOption::StartVisible },
        {Location_OnRight, -1, nullptr, InitialVisibilityOption::StartVisible },
        {Location_OnRight, -1, nullptr, InitialVisibilityOption::StartVisible },
        {Location_OnBottom, -1, nullptr, InitialVisibilityOption::StartVisible },
        {Location_OnRight, -1, nullptr, InitialVisibilityOption::StartVisible },
        {Location_OnRight, -1, nullptr, InitialVisibilityOption::StartVisible },
        {Location_OnRight, -1, nullptr, InitialVisibilityOption::StartVisible },
        {Location_OnRight, -1, nullptr, InitialVisibilityOption::StartVisible },
        {Location_OnRight, -1, nullptr, InitialVisibilityOption::StartVisible },
        {Location_OnRight, -1, nullptr, InitialVisibilityOption::StartVisible }
    };
#ifdef KDDOCKWIDGETS_QTWIDGETS
    QTest::newRow("28") << docks << QVector<int>{11, 0};
#endif
    docks = {
        {Location_OnLeft, -1, nullptr, InitialVisibilityOption::StartVisible },
        {Location_OnRight, -1, nullptr, InitialVisibilityOption::StartVisible },
        {Location_OnRight, -1, nullptr, InitialVisibilityOption::StartVisible },
        {Location_OnTop, -1, nullptr, InitialVisibilityOption::StartVisible },
        {Location_OnLeft, -1, nullptr, InitialVisibilityOption::StartVisible },

    };

    QVector<int> docksToHide;
    for (int i = 0; i < docks.size(); ++i) {
        docksToHide << i;
    }

    QTest::newRow("anchor_intersection") << docks << docksToHide;

    docks = {
        {Location_OnLeft, -1, nullptr, InitialVisibilityOption::StartVisible },
        {Location_OnBottom, -1, nullptr, InitialVisibilityOption::StartVisible },
        {Location_OnBottom, -1, nullptr, InitialVisibilityOption::StartVisible },
        {Location_OnBottom, -1, nullptr, InitialVisibilityOption::StartVisible },
        {Location_OnBottom, -1, nullptr, InitialVisibilityOption::StartVisible },
        {Location_OnBottom, -1, nullptr, InitialVisibilityOption::StartVisible },
        {Location_OnTop, -1, nullptr, InitialVisibilityOption::StartVisible },
        {Location_OnRight, -1, nullptr, InitialVisibilityOption::StartVisible },
    };
#ifdef KDDOCKWIDGETS_QTWIDGETS
    // 2. Produced valgrind invalid reads while adding
    QTest::newRow("valgrind") << docks << QVector<int>{};
#endif
    docks = {
        {Location_OnLeft, -1, nullptr, InitialVisibilityOption::StartVisible },
        {Location_OnBottom, -1, nullptr, InitialVisibilityOption::StartVisible },
        {Location_OnTop, -1, nullptr, InitialVisibilityOption::StartVisible },
        {Location_OnRight, -1, nullptr, InitialVisibilityOption::StartVisible },
    };
#ifdef KDDOCKWIDGETS_QTWIDGETS
    QTest::newRow("bug_when_closing") << docks << QVector<int>{}; // Q_ASSERT(!isSquashed())
#endif
    docks = {
        {Location_OnLeft, -1, nullptr, InitialVisibilityOption::StartVisible },
        {Location_OnBottom, 0, nullptr, InitialVisibilityOption::StartVisible },
        {Location_OnBottom, 0, nullptr, InitialVisibilityOption::StartVisible },
        {Location_OnRight, -1, nullptr, InitialVisibilityOption::StartVisible },
        {Location_OnBottom, -1, nullptr, InitialVisibilityOption::StartVisible },
    };
#ifdef KDDOCKWIDGETS_QTWIDGETS
    QTest::newRow("bug_when_closing2") << docks << QVector<int>{};    // Tests for void KDDockWidgets::Anchor::setPosition(int, KDDockWidgets::Anchor::SetPositionOptions) Negative position -69
#endif
    docks = {
        {Location_OnLeft, -1, nullptr, InitialVisibilityOption::StartVisible },
        {Location_OnBottom, 0, nullptr, InitialVisibilityOption::StartVisible },
        {Location_OnBottom, 0, nullptr, InitialVisibilityOption::StartVisible },
        {Location_OnBottom, 0, nullptr, InitialVisibilityOption::StartVisible },
        {Location_OnBottom, 0, nullptr, InitialVisibilityOption::StartVisible },
        {Location_OnBottom, 0, nullptr, InitialVisibilityOption::StartVisible },
        {Location_OnBottom, 0, nullptr, InitialVisibilityOption::StartVisible },
        {Location_OnBottom, 0, nullptr, InitialVisibilityOption::StartVisible },
        {Location_OnBottom, 0, nullptr, InitialVisibilityOption::StartVisible },
        {Location_OnBottom, 0, nullptr, InitialVisibilityOption::StartVisible },
        {Location_OnBottom, 0, nullptr, InitialVisibilityOption::StartVisible },
        {Location_OnRight, -1, nullptr, InitialVisibilityOption::StartVisible },
        {Location_OnRight, -1, nullptr, InitialVisibilityOption::StartVisible },
        {Location_OnRight, -1, nullptr, InitialVisibilityOption::StartVisible },
        {Location_OnRight, -1, nullptr, InitialVisibilityOption::StartVisible },
        {Location_OnRight, -1, nullptr, InitialVisibilityOption::StartVisible },
        {Location_OnTop, -1, nullptr, InitialVisibilityOption::StartVisible },
        {Location_OnRight, -1, nullptr, InitialVisibilityOption::StartVisible },
        {Location_OnLeft, -1, nullptr, InitialVisibilityOption::StartVisible },
        {Location_OnRight, -1, nullptr, InitialVisibilityOption::StartVisible },
        {Location_OnRight, -1, nullptr, InitialVisibilityOption::StartVisible },
        {Location_OnBottom, -1, nullptr, InitialVisibilityOption::StartVisible },
        {Location_OnRight, -1, nullptr, InitialVisibilityOption::StartVisible },
        {Location_OnRight, -1, nullptr, InitialVisibilityOption::StartVisible },
        {Location_OnRight, -1, nullptr, InitialVisibilityOption::StartVisible },
        {Location_OnRight, -1, nullptr, InitialVisibilityOption::StartVisible },
        {Location_OnRight, -1, nullptr, InitialVisibilityOption::StartVisible },
        {Location_OnRight, -1, nullptr, InitialVisibilityOption::StartVisible }
    };

    docksToHide.clear();
    for (int i = 0; i < 28; ++i) {
        if (i != 16 && i != 17 && i != 18 && i != 27)
            docksToHide << i;
    }
#ifdef KDDOCKWIDGETS_QTWIDGETS
    QTest::newRow("bug_with_holes") << docks << docksToHide;
#endif
    docks = {
        {Location_OnLeft, -1, nullptr, InitialVisibilityOption::StartHidden },
        {Location_OnBottom, -1, nullptr, InitialVisibilityOption::StartHidden },
        {Location_OnBottom, -1, nullptr, InitialVisibilityOption::StartHidden },
        {Location_OnBottom, -1, nullptr, InitialVisibilityOption::StartHidden },
        {Location_OnBottom, -1, nullptr, InitialVisibilityOption::StartHidden },
        {Location_OnBottom, -1, nullptr, InitialVisibilityOption::StartHidden },
        {Location_OnBottom, -1, nullptr, InitialVisibilityOption::StartHidden },
        {Location_OnBottom, -1, nullptr, InitialVisibilityOption::StartHidden },
        {Location_OnBottom, -1, nullptr, InitialVisibilityOption::StartHidden },
        {Location_OnBottom, -1, nullptr, InitialVisibilityOption::StartHidden },
        {Location_OnBottom, -1, nullptr, InitialVisibilityOption::StartHidden },
        {Location_OnRight, -1, nullptr, InitialVisibilityOption::StartHidden },
        {Location_OnRight, -1, nullptr, InitialVisibilityOption::StartHidden },
        {Location_OnRight, -1, nullptr, InitialVisibilityOption::StartHidden },
        {Location_OnRight, -1, nullptr, InitialVisibilityOption::StartHidden },
        {Location_OnRight, -1, nullptr, InitialVisibilityOption::StartHidden },
        {Location_OnTop, -1, nullptr, InitialVisibilityOption::StartVisible },
        {Location_OnRight, -1, nullptr, InitialVisibilityOption::StartVisible },
        {Location_OnLeft, -1, nullptr, InitialVisibilityOption::StartVisible },
        {Location_OnRight, -1, nullptr, InitialVisibilityOption::StartHidden },
        {Location_OnRight, -1, nullptr, InitialVisibilityOption::StartHidden },
        {Location_OnBottom, -1, nullptr, InitialVisibilityOption::StartHidden },
        {Location_OnRight, -1, nullptr, InitialVisibilityOption::StartHidden },
        {Location_OnRight, -1, nullptr, InitialVisibilityOption::StartHidden },
        {Location_OnRight, -1, nullptr, InitialVisibilityOption::StartHidden },
        {Location_OnRight, -1, nullptr, InitialVisibilityOption::StartHidden },
        {Location_OnRight, -1, nullptr, InitialVisibilityOption::StartHidden },
        {Location_OnLeft, 17, nullptr, InitialVisibilityOption::StartVisible },
        {Location_OnRight, -1, nullptr, InitialVisibilityOption::StartVisible } };

    docksToHide.clear();
    QTest::newRow("add_as_placeholder") << docks << docksToHide;

    docks = {
        {Location_OnLeft, -1, nullptr, InitialVisibilityOption::StartHidden },
        {Location_OnBottom, -1, nullptr, InitialVisibilityOption::StartHidden },
        {Location_OnRight, -1, nullptr, InitialVisibilityOption::StartHidden } };

    QTest::newRow("add_as_placeholder_simple") << docks << docksToHide;


    docks = {
        {Location_OnRight, -1, nullptr, InitialVisibilityOption::StartVisible },
        {Location_OnRight, -1, nullptr, InitialVisibilityOption::StartHidden },
        {Location_OnRight, -1, nullptr, InitialVisibilityOption::StartHidden } };

    docksToHide.clear();
    QTest::newRow("isSquashed_assert") << docks << docksToHide;

    docks = {
        {Location_OnLeft, -1, nullptr, InitialVisibilityOption::StartHidden },
        {Location_OnTop, -1, nullptr, InitialVisibilityOption::StartVisible },
        {Location_OnBottom, -1, nullptr, InitialVisibilityOption::StartHidden } };

    docksToHide.clear();
    QTest::newRow("negative_pos_warning") << docks << docksToHide;

    docks = {
        {Location_OnTop, -1, nullptr, InitialVisibilityOption::StartVisible },
        {Location_OnRight, -1, nullptr, InitialVisibilityOption::StartHidden },
        {Location_OnRight, -1, nullptr, InitialVisibilityOption::StartVisible } };

    docksToHide.clear();
    QTest::newRow("bug") << docks << docksToHide;

    docks = {
        {Location_OnTop, -1, nullptr, InitialVisibilityOption::StartVisible },
        {Location_OnRight, -1, nullptr, InitialVisibilityOption::StartVisible },
        {Location_OnRight, -1, nullptr, InitialVisibilityOption::StartHidden },
        {Location_OnRight, -1, nullptr, InitialVisibilityOption::StartVisible } };

    docksToHide.clear();
    QTest::newRow("bug2") << docks << docksToHide;

    docks = {
        {Location_OnLeft, -1, nullptr, InitialVisibilityOption::StartHidden },
        {Location_OnRight, -1, nullptr, InitialVisibilityOption::StartHidden },
        {Location_OnTop, -1, nullptr, InitialVisibilityOption::StartVisible },
        {Location_OnRight, -1, nullptr, InitialVisibilityOption::StartVisible },
        {Location_OnLeft, -1, nullptr, InitialVisibilityOption::StartVisible },
        {Location_OnBottom, -1, nullptr, InitialVisibilityOption::StartHidden },
        {Location_OnRight, -1, nullptr, InitialVisibilityOption::StartVisible } };

    docksToHide.clear();
    QTest::newRow("bug3") << docks << docksToHide;
}

void TestDocks::tst_28NestedWidgets()
{
    QFETCH(QVector<DockDescriptor>, docksToCreate);
    QFETCH(QVector<int>, docksToHide);

    // Tests a case that used to cause negative anchor position when turning into placeholder
    EnsureTopLevelsDeleted e;
    auto m = createMainWindow(QSize(800, 500), MainWindowOption_None);
    auto dropArea = m->dropArea();
    MultiSplitter *layout = dropArea;

    int i = 0;
    for (DockDescriptor &desc : docksToCreate) {
        desc.createdDock = createDockWidget(QString("%1").arg(i), new QPushButton(QString("%1").arg(i).toLatin1()), {}, {}, false);

        DockWidgetBase *relativeTo = nullptr;
        if (desc.relativeToIndex != -1)
            relativeTo = docksToCreate.at(desc.relativeToIndex).createdDock;
        m->addDockWidget(desc.createdDock, desc.loc, relativeTo, desc.option);
        QVERIFY(layout->checkSanity());
        ++i;
    }

    layout->checkSanity();

    // Run the saver in these complex scenarios:
    LayoutSaver saver;
    const QByteArray saved = saver.serializeLayout();
    QVERIFY(!saved.isEmpty());
    QVERIFY(saver.restoreLayout(saved));

    layout->checkSanity();

    for (int i : docksToHide) {
        docksToCreate.at(i).createdDock->close();
        layout->checkSanity();
        QTest::qWait(200);
    }

    layout->checkSanity();

    for (int i : docksToHide) {
        docksToCreate.at(i).createdDock->deleteLater();
        QVERIFY(Testing::waitForDeleted(docksToCreate.at(i).createdDock));
    }

    layout->checkSanity();

    // And hide the remaining ones
    i = 0;
    for (auto dock : docksToCreate) {
        if (dock.createdDock && dock.createdDock->isVisible()) {
            dock.createdDock->close();
            QTest::qWait(200); // Wait for the docks to be closed. TODO Replace with a global event filter and wait for any resize ?
        }
        ++i;
    }

    layout->checkSanity();

    // Cleanup
    for (auto dock : DockRegistry::self()->dockwidgets()) {
        dock->deleteLater();
        QVERIFY(Testing::waitForDeleted(dock));
    }
}

void TestDocks::tst_closeReparentsToNull()
{
    EnsureTopLevelsDeleted e;
    auto dock1 = createDockWidget("1", new QPushButton("1"));
    auto fw1 = dock1->window();
    QVERIFY(dock1->parent() != nullptr);
    dock1->close();
    QVERIFY(dock1->parent() == nullptr);
    delete fw1;
    delete dock1;
}

void TestDocks::tst_startHidden()
{
    // A really simple test for InitialVisibilityOption::StartHidden

    EnsureTopLevelsDeleted e;
    auto m = createMainWindow(QSize(800, 500), MainWindowOption_None);
    auto dock1 = createDockWidget("1", new QPushButton("1"), {}, {}, /*show=*/false);
    m->addDockWidget(dock1, Location_OnRight, nullptr, InitialVisibilityOption::StartHidden);
    delete dock1;
}

void TestDocks::tst_startHidden2()
{
    EnsureTopLevelsDeleted e;
    {
        auto m = createMainWindow(QSize(800, 500), MainWindowOption_None);
        auto dock1 = createDockWidget("dock1", new QPushButton("one"), {}, {}, false);
        auto dock2 = createDockWidget("dock2", new QPushButton("two"), {}, {}, false);

        auto dropArea = m->dropArea();
        MultiSplitter *layout = dropArea;

        m->addDockWidget(dock1, Location_OnTop, nullptr, InitialVisibilityOption::StartHidden);
        QVERIFY(layout->checkSanity());

        QCOMPARE(layout->count(), 1);
        QCOMPARE(layout->placeholderCount(), 1);

        m->addDockWidget(dock2, Location_OnTop);
        QVERIFY(layout->checkSanity());

        QCOMPARE(layout->count(), 2);
        QCOMPARE(layout->placeholderCount(), 1);

        qDebug() << dock1->isVisible();
        dock1->show();

        QCOMPARE(layout->count(), 2);
        QCOMPARE(layout->placeholderCount(), 0);

        Testing::waitForResize(dock2);
    }

    {
        auto m = createMainWindow(QSize(800, 500), MainWindowOption_None);
        auto dock1 = createDockWidget("dock1", new QPushButton("one"), {}, {}, false);
        auto dock2 = createDockWidget("dock2", new QPushButton("two"), {}, {}, false);
        auto dock3 = createDockWidget("dock3", new QPushButton("three"), {}, {}, false);

        auto dropArea = m->dropArea();
        MultiSplitter *layout = dropArea;
        m->addDockWidget(dock1, Location_OnLeft, nullptr, InitialVisibilityOption::StartHidden);

        m->addDockWidget(dock2, Location_OnBottom, nullptr, InitialVisibilityOption::StartHidden);
        m->addDockWidget(dock3, Location_OnRight, nullptr, InitialVisibilityOption::StartHidden);

        dock1->show();

        QCOMPARE(layout->count(), 3);
        QCOMPARE(layout->placeholderCount(), 2);

        dock2->show();
        dock3->show();
        Testing::waitForResize(dock2);
        layout->checkSanity();
    }
}

void TestDocks::tst_negativeAnchorPosition()
{
    // Tests that we don't hit:
    // void KDDockWidgets::Anchor::setPosition(int, KDDockWidgets::Anchor::SetPositionOptions) Negative position

    EnsureTopLevelsDeleted e;
    auto m = createMainWindow(QSize(1002, 806));

    auto w1 = new MyWidget2(QSize(104, 104));
    w1->resize(994, 718);
    auto w2 = new MyWidget2(QSize(133, 343));
    w2->resize(392, 362);
    auto w3 = new MyWidget2(QSize(133, 343));
    w3->resize(392, 362);

    MultiSplitter *layout = m->multiSplitter();

    auto d1 = createDockWidget("1", w1);
    auto d2 = createDockWidget("2", w2);
    auto d3 = createDockWidget("3", w3);

    m->addDockWidgetAsTab(d1);

    m->addDockWidget(d2, Location_OnTop);
    m->addDockWidget(d3, Location_OnTop);

    d2->close();

    Testing::waitForResize(d3);
    d2->show(); // Should not result in negative anchor positions (Test will fail due to a qWarning)
    Testing::waitForResize(d3);
    layout->checkSanity();

    d2->close();
    Testing::waitForResize(d3);
    layout->checkSanity();

    // Now resize the Window, after removing middle one
    const int availableToShrink = layout->size().height() - layout->minimumSize().height();
    const QSize newSize = { layout->width(), layout->height() - availableToShrink };
    if (layout->layoutMinimumSize().expandedTo(newSize) != newSize) {
        qDebug() << "Size to set is too small=" << newSize
                 << "; min=" << layout->layoutMinimumSize();
        QFAIL("");
    }

    layout->setLayoutSize(newSize);

    d2->deleteLater();
    Testing::waitForDeleted(d2);
    layout->checkSanity();
}

void TestDocks::tst_negativeAnchorPosition2()
{
    // Tests that the "Out of bounds position" warning doesn't appear. Test will abort if yes.
    EnsureTopLevelsDeleted e;
    auto m = createMainWindow(QSize(800, 500), MainWindowOption_None);
    auto dropArea = m->dropArea();
    MultiSplitter *layout = dropArea;

    auto dock1 = createDockWidget("1", new QPushButton("1"), {}, {}, /*show=*/false);
    auto dock2 = createDockWidget("2", new QPushButton("2"), {}, {}, /*show=*/false);
    auto dock3 = createDockWidget("3", new QPushButton("3"), {}, {}, /*show=*/false);

    m->addDockWidget(dock1, Location_OnLeft);
    m->addDockWidget(dock2, Location_OnRight, nullptr, InitialVisibilityOption::StartHidden);
    m->addDockWidget(dock3, Location_OnRight);
    QCOMPARE(layout->placeholderCount(), 1);
    QCOMPARE(layout->count(), 3);

    dock1->setFloating(true);
    dock1->setFloating(false);
    dock2->deleteLater();
    layout->checkSanity();
    QVERIFY(Testing::waitForDeleted(dock2));
}

void TestDocks::tst_negativeAnchorPosition3()
{
    // 1. Another case, when floating a dock:
    EnsureTopLevelsDeleted e;
    QVector<DockDescriptor> docks = { {Location_OnLeft, -1, nullptr, InitialVisibilityOption::StartVisible },
                                     {Location_OnRight, -1, nullptr, InitialVisibilityOption::StartVisible },
                                     {Location_OnLeft, -1, nullptr, InitialVisibilityOption::StartVisible },
                                     {Location_OnBottom, -1, nullptr, InitialVisibilityOption::StartHidden },
                                     {Location_OnRight, -1, nullptr, InitialVisibilityOption::StartVisible } };
    auto m = createMainWindow(docks);
    auto dropArea = m->dropArea();
    MultiSplitter *layout = dropArea;
    layout->checkSanity();

    auto dock1 = docks.at(1).createdDock;
    auto dock3 = docks.at(3).createdDock;

    dock1->setFloating(true);
    delete dock1->window();
    delete dock3->window();

    layout->checkSanity();
}

void TestDocks::tst_negativeAnchorPosition4()
{
    // 1. Tests that we don't get a warning
    // Out of bounds position= -5 ; oldPosition= 0 KDDockWidgets::Anchor(0x55e726be9090, name = "left") KDDockWidgets::MainWindow(0x55e726beb8d0)
    EnsureTopLevelsDeleted e;
    QVector<DockDescriptor> docks = { { Location_OnLeft, -1, nullptr, InitialVisibilityOption::StartHidden },
                                      { Location_OnTop, -1, nullptr, InitialVisibilityOption::StartVisible },
                                      { Location_OnRight, -1, nullptr, InitialVisibilityOption::StartVisible },
                                      { Location_OnLeft, -1, nullptr, InitialVisibilityOption::StartVisible },
                                      { Location_OnRight, -1, nullptr, InitialVisibilityOption::StartVisible } };

    auto m = createMainWindow(docks);
    auto dropArea = m->dropArea();
    MultiSplitter *layout = dropArea;
    layout->checkSanity();

    auto dock1 = docks.at(1).createdDock;
    auto dock2 = docks.at(2).createdDock;
    dock2->setFloating(true);
    auto fw2 = dock2->floatingWindow();
    dropArea->addWidget(fw2->dropArea(), Location_OnLeft, dock1->dptr()->frame());
    dock2->setFloating(true);
    fw2 = dock2->floatingWindow();

    dropArea->addWidget(fw2->dropArea(), Location_OnRight, dock1->dptr()->frame());

    layout->checkSanity();
    docks.at(0).createdDock->deleteLater();
    docks.at(4).createdDock->deleteLater();
    Testing::waitForDeleted(docks.at(4).createdDock);
}

void TestDocks::tst_negativeAnchorPosition5()
{
    EnsureTopLevelsDeleted e;
    QVector<DockDescriptor> docks = {
        {Location_OnBottom, -1, nullptr, InitialVisibilityOption::StartHidden },
        {Location_OnBottom, -1, nullptr, InitialVisibilityOption::StartHidden },
        {Location_OnBottom, -1, nullptr, InitialVisibilityOption::StartHidden },
        };

    auto m = createMainWindow(docks);
    auto dropArea = m->dropArea();
    MultiSplitter *layout = dropArea;
    layout->checkSanity();

    auto dock0 = docks.at(0).createdDock;
    auto dock1 = docks.at(1).createdDock;

    dock1->show();
    QVERIFY(layout->checkSanity());
    dock0->show();
    QVERIFY(layout->checkSanity());

    // Cleanup
    for (auto dock : DockRegistry::self()->dockwidgets())
        dock->deleteLater();

    QVERIFY(Testing::waitForDeleted(dock0));
}

void TestDocks::tst_negativeAnchorPosition6()
{
    // Tests a case when we add a widget to left/right but the layout doesn't have enough height (or vice-versa)
    EnsureTopLevelsDeleted e;

    auto m = createMainWindow(QSize(501, 500), MainWindowOption_None);
    m->resize(QSize(100, 100));
    m->show();

    auto layout = m->multiSplitter();

    auto w1 = new MyWidget2(QSize(400,100));
    auto w2 = new MyWidget2(QSize(400,100));
    auto w3 = new MyWidget2(QSize(400,100));
    auto w4 = new MyWidget2(QSize(400,900));
    auto d1 = createDockWidget("1", w1);
    auto d2 = createDockWidget("2", w2);
    auto d3 = createDockWidget("3", w3);
    auto d4 = createDockWidget("4", w4);

    m->addDockWidget(d1, Location_OnBottom);
    m->addDockWidget(d2, Location_OnBottom);
    m->addDockWidget(d3, Location_OnBottom);

    QCOMPARE(layout->count(), 3);
    QCOMPARE(layout->placeholderCount(), 0);

    m->addDockWidget(d4, Location_OnRight, d3);

    layout->checkSanity();

    Item *centralItem = m->dropArea()->centralFrame();
    layout->rectForDrop(nullptr, Location_OnTop, centralItem);
    layout->checkSanity();
}

void TestDocks::tst_negativeAnchorPosition7()
{
    EnsureTopLevelsDeleted e;
    auto m = createMainWindow(QSize(501, 500), MainWindowOption_None);
    m->show();
    auto w1 = new MyWidget2(QSize(400,400));
    auto w2 = new MyWidget2(QSize(400,400));

    auto d1 = new DockWidgetType("1");
    d1->setWidget(w1);
    auto d2 = new DockWidgetType("2");
    d2->setWidget(w2);

    auto w3 = new MyWidget2(QSize(100,100));
    auto d3 = new DockWidgetType("3");
    d3->setWidget(w3);

    // Stack 1, 2
    m->addDockWidget(d2, Location_OnTop);
    m->addDockWidget(d1, Location_OnTop);

    // add a small one to the middle

    // Stack: 1, 3, 2
    m->addDockWidget(d3, Location_OnTop, d2);
    m->layoutWidget()->checkSanity();
}

void TestDocks::tst_invalidAnchorGroup()
{
    // Tests a bug I got. Should not warn.
    EnsureTopLevelsDeleted e;

    {
        auto dock1 = createDockWidget("dock1", new QPushButton("one"));
        auto dock2 = createDockWidget("dock2", new QPushButton("two"));

        QPointer<FloatingWindow> fw = dock2->dptr()->morphIntoFloatingWindow();
        nestDockWidget(dock1, fw->dropArea(), nullptr, KDDockWidgets::Location_OnTop);

        dock1->close();
        Testing::waitForResize(dock2);
        auto layout = fw->dropArea();
        layout->checkSanity();

        dock2->close();
        dock1->deleteLater();
        dock2->deleteLater();
        Testing::waitForDeleted(dock1);
    }

    {
        // Stack 1, 2, 3, close 2, close 1

        auto m = createMainWindow(QSize(800, 500), MainWindowOption_None);
        auto dock1 = createDockWidget("dock1", new QPushButton("one"));
        auto dock2 = createDockWidget("dock2", new QPushButton("two"));
        auto dock3 = createDockWidget("dock3", new QPushButton("three"));

        m->addDockWidget(dock3, Location_OnTop);
        m->addDockWidget(dock2, Location_OnTop);
        m->addDockWidget(dock1, Location_OnTop);

        dock2->close();
        dock1->close();

        dock1->deleteLater();
        dock2->deleteLater();
        Testing::waitForDeleted(dock1);
    }
}

void TestDocks::tst_addAsPlaceholder()
{
    EnsureTopLevelsDeleted e;
    auto m = createMainWindow(QSize(800, 500), MainWindowOption_None);
    auto dock1 = createDockWidget("dock1", new QPushButton("one"), {}, {}, false);
    auto dock2 = createDockWidget("dock2", new QPushButton("two"), {}, {}, false);

    m->addDockWidget(dock1, Location_OnBottom);
    m->addDockWidget(dock2, Location_OnTop, nullptr, InitialVisibilityOption::StartHidden);

    auto dropArea = m->dropArea();
    MultiSplitter *layout = dropArea;

    QCOMPARE(layout->count(), 2);
    QCOMPARE(layout->placeholderCount(), 1);
    QVERIFY(!dock2->isVisible());

    dock2->show();
    QCOMPARE(layout->count(), 2);
    QCOMPARE(layout->placeholderCount(), 0);

    layout->checkSanity();

    // Cleanup
    dock2->deleteLater();
    Testing::waitForDeleted(dock2);
}

void TestDocks::tst_removeItem()
{
    // Tests that MultiSplitterLayout::removeItem() works
    EnsureTopLevelsDeleted e;
    auto m = createMainWindow(QSize(800, 500), MainWindowOption_None);
    auto dock1 = createDockWidget("dock1", new QPushButton("one"));
    auto dock2 = createDockWidget("dock2", new QPushButton("two"), {}, {}, false);
    auto dock3 = createDockWidget("dock3", new QPushButton("three"));

    m->addDockWidget(dock1, Location_OnBottom);
    m->addDockWidget(dock2, Location_OnTop, nullptr, InitialVisibilityOption::StartHidden);
    Item *item2 = dock2->dptr()->lastPositions().lastItem();

    auto dropArea = m->dropArea();
    MultiSplitter *layout = dropArea;

    QCOMPARE(layout->count(), 2);
    QCOMPARE(layout->placeholderCount(), 1);

    // 1. Remove an item that's a placeholder

    layout->removeItem(item2);

    QCOMPARE(layout->count(), 1);
    QCOMPARE(layout->placeholderCount(), 0);

    // 2. Remove an item that has an actual widget
    Item *item1 = dock1->dptr()->lastPositions().lastItem();
    layout->removeItem(item1);
    QCOMPARE(layout->count(), 0);
    QCOMPARE(layout->placeholderCount(), 0);

    // 3. Remove an item that has anchors following one of its other anchors (Tests that anchors stop following)
    // Stack 1, 2, 3
    m->addDockWidget(dock3, Location_OnBottom);
    m->addDockWidget(dock2, Location_OnBottom);
    m->addDockWidget(dock1, Location_OnBottom);
    QCOMPARE(layout->count(), 3);
    QCOMPARE(layout->placeholderCount(), 0);

    dock2->close();
    auto frame1 = dock1->dptr()->frame();
    dock1->close();
    QVERIFY(Testing::waitForDeleted(frame1));

    QCOMPARE(layout->count(), 3);
    QCOMPARE(layout->placeholderCount(), 2);

    // Now remove the items
    layout->removeItem(dock2->dptr()->lastPositions().lastItem());
    QCOMPARE(layout->count(), 2);
    QCOMPARE(layout->placeholderCount(), 1);
    layout->checkSanity();
    layout->removeItem(dock1->dptr()->lastPositions().lastItem());
    QCOMPARE(layout->count(), 1);
    QCOMPARE(layout->placeholderCount(), 0);

    // Add again
    m->addDockWidget(dock2, Location_OnBottom);
    m->addDockWidget(dock1, Location_OnBottom);
    dock2->close();
    frame1 = dock1->dptr()->frame();
    dock1->close();
    QVERIFY(Testing::waitForDeleted(frame1));

    // Now remove the items, but first dock1
    layout->removeItem(dock1->dptr()->lastPositions().lastItem());
    QCOMPARE(layout->count(), 2);
    QCOMPARE(layout->placeholderCount(), 1);
    layout->checkSanity();
    layout->removeItem(dock2->dptr()->lastPositions().lastItem());
    QCOMPARE(layout->count(), 1);
    QCOMPARE(layout->placeholderCount(), 0);
    layout->checkSanity();

    // Add again, stacked as 1, 2, 3, then close 2 and 3.
    m->addDockWidget(dock2, Location_OnTop);
    m->addDockWidget(dock1, Location_OnTop);

    auto frame2 = dock2->dptr()->frame();
    dock2->close();
    Testing::waitForDeleted(frame2);

    auto frame3 = dock3->dptr()->frame();
    dock3->close();
    Testing::waitForDeleted(frame3);

    // The second anchor is now following the 3rd, while the 3rd is following 'bottom'
    layout->removeItem(dock3->dptr()->lastPositions().lastItem()); // will trigger the 3rd anchor to
                                                                   // be removed
    QCOMPARE(layout->count(), 2);
    QCOMPARE(layout->placeholderCount(), 1);
    layout->checkSanity();

    dock1->deleteLater();
    dock2->deleteLater();
    dock3->deleteLater();
    Testing::waitForDeleted(dock3);
}

void TestDocks::tst_clear()
{
    // Tests MultiSplitterLayout::clear()
    EnsureTopLevelsDeleted e;
    QCOMPARE(Frame::dbg_numFrames(), 0);

    auto m = createMainWindow(QSize(800, 500), MainWindowOption_None);
    auto dock1 = createDockWidget("1", new QPushButton("1"));
    auto dock2 = createDockWidget("2", new QPushButton("2"));
    auto dock3 = createDockWidget("3", new QPushButton("3"));
    auto fw3 = dock3->floatingWindow();

    m->addDockWidget(dock1, Location_OnLeft);
    m->addDockWidget(dock2, Location_OnRight);
    m->addDockWidget(dock3, Location_OnRight);
    QVERIFY(Testing::waitForDeleted(fw3));
    dock3->close();

    QCOMPARE(Frame::dbg_numFrames(), 3);

    auto layout = m->multiSplitter();
    layout->clearLayout();

    QCOMPARE(layout->count(), 0);
    QCOMPARE(layout->placeholderCount(), 0);
    layout->checkSanity();

    // Cleanup
    dock3->deleteLater();
    QVERIFY(Testing::waitForDeleted(dock3));
}

void TestDocks::tst_samePositionAfterHideRestore()
{
    EnsureTopLevelsDeleted e;
    auto m = createMainWindow(QSize(800, 500), MainWindowOption_None);
    auto dock1 = createDockWidget("1", new QPushButton("1"));
    auto dock2 = createDockWidget("2", new QPushButton("2"));
    auto dock3 = createDockWidget("3", new QPushButton("3"));

    m->addDockWidget(dock1, Location_OnLeft);
    m->addDockWidget(dock2, Location_OnRight);
    m->addDockWidget(dock3, Location_OnRight);
    QRect geo2 = dock2->dptr()->frame()->QWidgetAdapter::geometry();
    dock2->setFloating(true);

    auto fw2 = dock2->floatingWindow();
    dock2->setFloating(false);
    QVERIFY(Testing::waitForDeleted(fw2));
    QCOMPARE(geo2, dock2->dptr()->frame()->QWidgetAdapter::geometry());
    m->layoutWidget()->checkSanity();
}

void TestDocks::tst_startClosed()
{
    EnsureTopLevelsDeleted e;
    auto m = createMainWindow(QSize(800, 500), MainWindowOption_None);
    auto dock1 = createDockWidget("dock1", new QPushButton("one"));
    auto dock2 = createDockWidget("dock2", new QPushButton("two"));

    auto dropArea = m->dropArea();
    MultiSplitter *layout = dropArea;

    m->addDockWidget(dock1, Location_OnTop);
    Frame *frame1 = dock1->dptr()->frame();
    dock1->close();
    Testing::waitForDeleted(frame1);

    QCOMPARE(layout->count(), 1);
    QCOMPARE(layout->placeholderCount(), 1);

    m->addDockWidget(dock2, Location_OnTop);

    layout->checkSanity();

    QCOMPARE(layout->count(), 2);
    QCOMPARE(layout->placeholderCount(), 1);

    dock1->show();
    QCOMPARE(layout->count(), 2);
    QCOMPARE(layout->placeholderCount(), 0);
}

void TestDocks::tst_dockDockWidgetNested()
{
    EnsureTopLevelsDeleted e;
    // Test detaching too, and check if the window size is correct
    // TODO
}

void TestDocks::tst_dockFloatingWindowNested()
{
    EnsureTopLevelsDeleted e;
    // TODO
}

void TestDocks::tst_crash()
{
     // tests some crash I got

    EnsureTopLevelsDeleted e;

    auto m = createMainWindow(QSize(800, 500), MainWindowOption_None);
    auto dock1 = createDockWidget("dock1", new QPushButton("one"));
    auto dock2 = createDockWidget("dock2", new QPushButton("two"));
    auto layout = m->multiSplitter();

    m->addDockWidget(dock1, KDDockWidgets::Location_OnLeft);
    Item *item1 = layout->itemForFrame(dock1->dptr()->frame());
    dock1->addDockWidgetAsTab(dock2);

    QVERIFY(!dock1->isFloating());
    dock1->setFloating(true);
    QVERIFY(dock1->isFloating());
    QVERIFY(!dock1->isInMainWindow());

    Item *layoutItem = dock1->dptr()->lastPositions().lastItem();
    QVERIFY(layoutItem && DockRegistry::self()->itemIsInMainWindow(layoutItem));
    QCOMPARE(layoutItem, item1);

    QCOMPARE(layout->placeholderCount(), 0);
    QCOMPARE(layout->count(), 1);

    // Move from tab to bottom
    m->addDockWidget(dock2, KDDockWidgets::Location_OnBottom);

    QCOMPARE(layout->count(), 2);
    QCOMPARE(layout->placeholderCount(), 1);

    delete dock1->window();
}

void TestDocks::tst_refUnrefItem()
{
    EnsureTopLevelsDeleted e;
    auto m = createMainWindow();
    auto dock1 = createDockWidget("dock1", new QPushButton("1"));
    auto dock2 = createDockWidget("dock2", new QPushButton("2"));
    m->addDockWidget(dock1, KDDockWidgets::Location_OnLeft);
    m->addDockWidget(dock2, KDDockWidgets::Location_OnRight);
    auto dropArea = m->dropArea();
    auto layout = dropArea;
    QPointer<Frame> frame1 = dock1->dptr()->frame();
    QPointer<Frame> frame2 = dock2->dptr()->frame();
    QPointer<Item> item1 = layout->itemForFrame(frame1);
    QPointer<Item> item2 = layout->itemForFrame(frame2);
    QVERIFY(item1.data());
    QVERIFY(item2.data());
    QCOMPARE(item1->refCount(), 2); // 2 - the item and its frame, which can be persistent
    QCOMPARE(item2->refCount(), 2);

    // 1. Delete a dock widget directly. It should delete its frame and also the Item
    delete dock1;
    Testing::waitForDeleted(frame1);
    QVERIFY(!frame1.data());
    QVERIFY(!item1.data());

    // 2. Delete dock3, but neither the frame or the item is deleted, since there were two tabs to begin with
    auto dock3 = createDockWidget("dock3", new QPushButton("3"));
    QCOMPARE(item2->refCount(), 2);
    dock2->addDockWidgetAsTab(dock3);
    QCOMPARE(item2->refCount(), 3);
    delete dock3;
    QVERIFY(item2.data());
    QCOMPARE(frame2->dockWidgets().size(), 1);

    // 3. Close dock2. frame2 should be deleted, but item2 preserved.
    QCOMPARE(item2->refCount(), 2);
    dock2->close();
    Testing::waitForDeleted(frame2);
    QVERIFY(dock2);
    QVERIFY(item2.data());
    QCOMPARE(item2->refCount(), 1);
    QCOMPARE(dock2->dptr()->lastPositions().lastItem(), item2.data());
    delete dock2;

    QVERIFY(!item2.data());
    QCOMPARE(layout->count(), 1);

    // 4. Move a closed dock widget from one mainwindow to another
    // It should delete its old placeholder
    auto dock4 = createDockWidget("dock4", new QPushButton("4"));
    m->addDockWidget(dock4, KDDockWidgets::Location_OnLeft);

    QPointer<Frame> frame4 = dock4->dptr()->frame();
    QPointer<Item> item4 = layout->itemForFrame(frame4);
    dock4->close();
    Testing::waitForDeleted(frame4);
    QCOMPARE(item4->refCount(), 1);
    QVERIFY(item4->isPlaceholder());
    layout->checkSanity();

    auto m2 = createMainWindow();
    m2->addDockWidget(dock4, KDDockWidgets::Location_OnLeft);
    m2->layoutWidget()->checkSanity();
    QVERIFY(!item4.data());
}

void TestDocks::tst_placeholderCount()
{
    EnsureTopLevelsDeleted e;
    // Tests MultiSplitterLayout::count(),visibleCount() and placeholdercount()

    // 1. MainWindow with just the initial frame.
    auto m = createMainWindow();
    auto dock1 = createDockWidget("1", new QPushButton("1"));
    auto dock2 = createDockWidget("2", new QPushButton("2"));
    auto dropArea = m->dropArea();
    auto layout = dropArea;

    QCOMPARE(layout->count(), 1);
    QCOMPARE(layout->visibleCount(), 1);
    QCOMPARE(layout->placeholderCount(), 0);

    // 2. MainWindow with central frame and left widget
    m->addDockWidget(dock1, KDDockWidgets::Location_OnLeft);
    QCOMPARE(layout->count(), 2);
    QCOMPARE(layout->visibleCount(), 2);
    QCOMPARE(layout->placeholderCount(), 0);

    // 3. Add another dockwidget, this time tabbed in the center. It won't increase count, as it reuses an existing frame.
    m->addDockWidgetAsTab(dock2);
    QCOMPARE(layout->count(), 2);
    QCOMPARE(layout->visibleCount(), 2);
    QCOMPARE(layout->placeholderCount(), 0);

    // 4. Float dock1. It should create a placeholder
    dock1->setFloating(true);

    auto fw = dock1->floatingWindow();

    QCOMPARE(layout->count(), 2);
    QCOMPARE(layout->visibleCount(), 1);
    QCOMPARE(layout->placeholderCount(), 1);

    // 5. Re-dock dock1. It should reuse the placeholder
    m->addDockWidget(dock1, KDDockWidgets::Location_OnLeft);
    QCOMPARE(layout->count(), 2);
    QCOMPARE(layout->visibleCount(), 2);
    QCOMPARE(layout->placeholderCount(), 0);

    // 6. Again
    dock1->setFloating(true);
    fw = dock1->floatingWindow();
    m->addDockWidget(dock1, KDDockWidgets::Location_OnLeft);
    QCOMPARE(layout->count(), 2);
    QCOMPARE(layout->visibleCount(), 2);
    QCOMPARE(layout->placeholderCount(), 0);
    layout->checkSanity();

    Testing::waitForDeleted(fw);
}

void TestDocks::tst_availableLengthForOrientation()
{
    EnsureTopLevelsDeleted e;

    // 1. Test a completely empty window, it's available space is its size minus the static separators thickness
    auto m = createMainWindow(QSize(800, 500), MainWindowOption_None); // Remove central frame
    auto dropArea = m->dropArea();
    MultiSplitter *layout = dropArea;

    int availableWidth = layout->availableLengthForOrientation(Qt::Horizontal);
    int availableHeight = layout->availableLengthForOrientation(Qt::Vertical);
    QCOMPARE(availableWidth, layout->width());
    QCOMPARE(availableHeight, layout->height());

    //2. Now do the same, but we have some widget docked

    auto dock1 = createDockWidget("dock1", new QPushButton("1"));
    m->addDockWidget(dock1, Location_OnLeft);

    const int dock1MinWidth =
        layout->itemForFrame(dock1->dptr()->frame())->minLength(Qt::Horizontal);
    const int dock1MinHeight =
        layout->itemForFrame(dock1->dptr()->frame())->minLength(Qt::Vertical);

    availableWidth = layout->availableLengthForOrientation(Qt::Horizontal);
    availableHeight = layout->availableLengthForOrientation(Qt::Vertical);
    QCOMPARE(availableWidth, layout->width() - dock1MinWidth);
    QCOMPARE(availableHeight, layout->height() - dock1MinHeight);
    m->layoutWidget()->checkSanity();
}

void TestDocks::tst_closeShowWhenNoCentralFrame()
{
    EnsureTopLevelsDeleted e;
    // Tests a crash I got when hidding and showing and no central frame

    auto m = createMainWindow(QSize(800, 500), MainWindowOption_None); // Remove central frame
    QPointer<DockWidgetBase> dock1 = createDockWidget("1", new QPushButton("1"));
    m->addDockWidget(dock1, Location_OnLeft);
    dock1->close();
    m->layoutWidget()->checkSanity();

    QVERIFY(!dock1->dptr()->frame());
    QVERIFY(!Testing::waitForDeleted(dock1)); // It was being deleted due to a bug
    QVERIFY(dock1);
    dock1->show();
    m->layoutWidget()->checkSanity();
}

void TestDocks::tst_setAsCurrentTab()
{
    EnsureTopLevelsDeleted e;

    // Tests DockWidget::setAsCurrentTab() and DockWidget::isCurrentTab()
    // 1. a single dock widget is current, by definition
    auto dock1 = createDockWidget("1", new QPushButton("1"));
    QVERIFY(dock1->isCurrentTab());

    // 2. Tab dock2 to the group, dock2 is current now
    auto dock2 = createDockWidget("2", new QPushButton("2"));
    dock1->addDockWidgetAsTab(dock2);

    QVERIFY(!dock1->isCurrentTab());
    QVERIFY(dock2->isCurrentTab());

    // 3. Set dock1 as current
    dock1->setAsCurrentTab();
    QVERIFY(dock1->isCurrentTab());
    QVERIFY(!dock2->isCurrentTab());

    auto fw = dock1->floatingWindow();
    QVERIFY(fw);
    fw->layoutWidget()->checkSanity();

    delete dock1;
    delete dock2;
    Testing::waitForDeleted(fw);
}

void TestDocks::tst_placeholderDisappearsOnReadd()
{
    // This tests that addMultiSplitter also updates refcount of placeholders

    // 1. Detach a widget and dock it on the opposite side. Placeholder
    // should have been deleted and anchors properly positioned

    EnsureTopLevelsDeleted e;
    auto m = createMainWindow(QSize(800, 500), MainWindowOption_None); // Remove central frame
    MultiSplitter *layout = m->multiSplitter();

    QPointer<DockWidgetBase> dock1 = createDockWidget("1", new QPushButton("1"));
    m->addDockWidget(dock1, Location_OnLeft);
    QCOMPARE(layout->count(), 1);
    QCOMPARE(layout->placeholderCount(), 0);

    dock1->setFloating(true);
    QCOMPARE(layout->count(), 1);
    QCOMPARE(layout->placeholderCount(), 1);

    dock1->dptr()->morphIntoFloatingWindow();
    auto fw = dock1->floatingWindow();
    layout->addMultiSplitter(fw->dropArea(), Location_OnRight );

    QCOMPARE(layout->placeholderCount(), 0);
    QCOMPARE(layout->count(), 1);

    layout->checkSanity();
    QCOMPARE(layout->count(), 1);
    QCOMPARE(layout->placeholderCount(), 0);

    // The dock1 should occupy the entire width
    QCOMPARE(dock1->dptr()->frame()->width(), layout->width());

    QVERIFY(Testing::waitForDeleted(fw));
}

void TestDocks::tst_placeholdersAreRemovedProperly()
{
    EnsureTopLevelsDeleted e;
    auto m = createMainWindow(QSize(800, 500), MainWindowOption_None); // Remove central frame
    MultiSplitter *layout = m->multiSplitter();
    QPointer<DockWidgetBase> dock1 = createDockWidget("1", new QPushButton("1"));
    QPointer<DockWidgetBase> dock2 = createDockWidget("2", new QPushButton("2"));
    m->addDockWidget(dock1, Location_OnLeft);
    Item *item = layout->items().constFirst();
    m->addDockWidget(dock2, Location_OnRight);
    QVERIFY(!item->isPlaceholder());
    dock1->setFloating(true);
    QVERIFY(item->isPlaceholder());

    QCOMPARE(layout->separators().size(), 0);
    QCOMPARE(layout->count(), 2);
    QCOMPARE(layout->placeholderCount(), 1);
    layout->removeItem(item);
    QCOMPARE(layout->separators().size(), 0);
    QCOMPARE(layout->count(), 1);
    QCOMPARE(layout->placeholderCount(), 0);

    // 2. Recreate the placeholder. This time delete the dock widget to see if placeholder is deleted too.
    m->addDockWidget(dock1, Location_OnLeft);
    dock1->setFloating(true);
    auto window1 = Tests::make_qpointer(dock1->window());
    delete dock1;
    QCOMPARE(layout->separators().size(), 0);
    QCOMPARE(layout->count(), 1);
    QCOMPARE(layout->placeholderCount(), 0);
    layout->checkSanity();

    delete window1;
}

void TestDocks::tst_floatMaintainsSize()
{
    // Tests that when we make a window float by pressing the float button, it will popup with
    // the same size it had when docked

    EnsureTopLevelsDeleted e;
    auto dw1 = new DockWidgetType("1");
    auto dw2 = new DockWidgetType("2");

    dw1->addDockWidgetToContainingWindow(dw2, Location_OnRight);
    const int oldWidth2 = dw2->width();
    dw1->show();

    dw2->setFloating(true);
    QTest::qWait(100);

    QVERIFY(qAbs(dw2->width() - oldWidth2) < 16); // 15px for margins

    delete dw1->window();
    delete dw2->window();
}

void TestDocks::tst_preferredInitialSize()
{
    EnsureTopLevelsDeleted e;
    auto dw1 = new DockWidgetType("1");
    auto dw2 = new DockWidgetType("2");
    auto m = createMainWindow(QSize(1200, 1200), MainWindowOption_None);

    m->addDockWidget(dw1, Location_OnTop);
    m->addDockWidget(dw2, Location_OnBottom, nullptr, QSize(0, 200));

    QCOMPARE(dw2->dptr()->frame()->height(), 200);
}

void TestDocks::tst_crash2_data()
{
    QTest::addColumn<bool>("show");
    QTest::newRow("true") << true;
    QTest::newRow("false") << false;
}

void TestDocks::tst_crash2()
{
    QFETCH(bool, show);

    {
        EnsureTopLevelsDeleted e;
        auto m = createMainWindow(QSize(501, 500), MainWindowOption_None);
        auto layout = m->multiSplitter();
        m->setVisible(show);

        DockWidgetBase::List docks;
        const int num = 4;
        for (int i = 0; i < num; ++i)
            docks << new DockWidgetType(QString::number(i));

        QVector<KDDockWidgets::Location> locations = {Location_OnLeft,
                                                      Location_OnRight, Location_OnRight, Location_OnRight};

        QVector<KDDockWidgets::InitialVisibilityOption> options = { InitialVisibilityOption::StartHidden,
                                                        InitialVisibilityOption::StartHidden, InitialVisibilityOption::StartVisible, InitialVisibilityOption::StartHidden};

        QVector<bool> floatings =  {true, false, false, false};

        for (int i = 0; i < num; ++i) {

            m->addDockWidget(docks[i], locations[i], nullptr, options[i]);
            layout->checkSanity();
            docks[i]->setFloating(floatings[i]);
        }

        qDeleteAll(docks);
        qDeleteAll(DockRegistry::self()->frames());
    }

    {
        EnsureTopLevelsDeleted e;
        auto m = createMainWindow(QSize(501, 500), MainWindowOption_None);
        auto layout = m->multiSplitter();
        m->show();

        const int num = 3;
        DockWidgetBase::List docks;
        for (int i = 0; i < num; ++i)
            docks << new DockWidgetType(QString::number(i));

        QVector<KDDockWidgets::Location> locations = {Location_OnLeft, Location_OnLeft,
                                                      Location_OnRight};

        QVector<KDDockWidgets::InitialVisibilityOption> options = { InitialVisibilityOption::StartVisible, InitialVisibilityOption::StartVisible,
                                                        InitialVisibilityOption::StartHidden};

        QVector<bool> floatings =  {true, false, false};

        for (int i = 0; i < num; ++i) {
            m->addDockWidget(docks[i], locations[i], nullptr, options[i]);
            layout->checkSanity();
            if (i == 2) {
                // Wait for the resizes. This used to make the app crash.
                QTest::qWait(1000);
            }

            docks[i]->setFloating(floatings[i]);
        }
        layout->checkSanity();

        qDeleteAll(docks);
        qDeleteAll(DockRegistry::self()->frames());
    }

}

void TestDocks::tst_closeAllDockWidgets()
{
    EnsureTopLevelsDeleted e;

    auto m = createMainWindow();
    auto dropArea = m->dropArea();
    auto dock1 = createDockWidget("dock1", new QPushButton("one"));
    auto dock2 = createDockWidget("dock2", new QPushButton("one"));
    auto dock3 = createDockWidget("dock3", new QPushButton("one"));
    auto dock4 = createDockWidget("dock4", new QPushButton("one"));
    auto dock5 = createDockWidget("dock5", new QPushButton("one"));
    auto dock6 = createDockWidget("dock6", new QPushButton("one"));

    QPointer<FloatingWindow> fw = dock3->dptr()->morphIntoFloatingWindow();

    nestDockWidget(dock4, dropArea, nullptr, KDDockWidgets::Location_OnRight);
    nestDockWidget(dock5, dropArea, nullptr, KDDockWidgets::Location_OnTop);

    const int oldFWHeight = fw->height();
    nestDockWidget(dock6, fw->dropArea(), nullptr, KDDockWidgets::Location_OnTop);

    QVERIFY(oldFWHeight <= fw->height());
    QCOMPARE(fw->frames().size(), 2);

    QCOMPARE(dock3->window(), fw.data());
    QCOMPARE(dock4->window(), m.get());
    QCOMPARE(dock5->window(), m.get());
    QCOMPARE(dock6->window(), fw.data());
    auto layout = m->multiSplitter();
    layout->checkSanity();
    DockRegistry::self()->clear();
    layout->checkSanity();

    Testing::waitForDeleted(fw);
    QVERIFY(!fw);

    QCOMPARE(dock1->window(), dock1);
    QCOMPARE(dock2->window(), dock2);
    QCOMPARE(dock3->window(), dock3);
    QCOMPARE(dock4->window(), dock4);
    QCOMPARE(dock5->window(), dock5);
    QCOMPARE(dock6->window(), dock6);

    QVERIFY(!dock1->isVisible());
    QVERIFY(!dock2->isVisible());
    QVERIFY(!dock3->isVisible());
    QVERIFY(!dock4->isVisible());
    QVERIFY(!dock5->isVisible());
    QVERIFY(!dock6->isVisible());

    delete dock1;
    delete dock2;
    delete dock3;
    delete dock4;
    delete dock5;
    delete dock6;
}

void TestDocks::tst_toggleMiddleDockCrash()
{
    // tests some crash I got

    EnsureTopLevelsDeleted e;
    auto m = createMainWindow(QSize(800, 500), MainWindowOption_None); // Remove central frame
    MultiSplitter *layout = m->multiSplitter();
    QPointer<DockWidgetBase> dock1 = createDockWidget("1", new QPushButton("1"));
    QPointer<DockWidgetBase> dock2 = createDockWidget("2", new QPushButton("2"));
    QPointer<DockWidgetBase> dock3 = createDockWidget("3", new QPushButton("3"));

    m->addDockWidget(dock1, Location_OnLeft);
    m->addDockWidget(dock2, Location_OnRight);
    m->addDockWidget(dock3, Location_OnRight);

    QCOMPARE(layout->count(), 3);
    QCOMPARE(layout->placeholderCount(), 0);

    auto frame = dock2->dptr()->frame();
    dock2->close();
    QVERIFY(Testing::waitForDeleted(frame));

    QCOMPARE(layout->count(), 3);
    QCOMPARE(layout->placeholderCount(), 1);
    QVERIFY(layout->checkSanity());

    dock2->show();
    layout->checkSanity();
}

void TestDocks::tst_stealFrame()
{
    // Tests using addWidget() with dock widgets which are already in a layout
    EnsureTopLevelsDeleted e;
    auto m1 = createMainWindow(QSize(800, 500), MainWindowOption_None);
    auto dock1 = createDockWidget("dock1", new QPushButton("one"));
    auto dock2 = createDockWidget("dock2", new QPushButton("two"));

    auto m2 = createMainWindow(QSize(800, 500), MainWindowOption_None);
    auto dock3 = createDockWidget("dock3", new QPushButton("three"));
    auto dock4 = createDockWidget("dock4", new QPushButton("four"));

    auto dropArea1 = m1->dropArea();
    auto dropArea2 = m2->dropArea();

    m1->addDockWidget(dock1, Location_OnRight);
    m1->addDockWidget(dock2, Location_OnRight);
    m2->addDockWidget(dock3, Location_OnRight);
    m2->addDockWidget(dock4, Location_OnRight);

    // 1. MainWindow #1 steals a widget from MainWindow2 and vice-versa
    m1->addDockWidget(dock3, Location_OnRight);
    m1->addDockWidget(dock4, Location_OnRight);
    m2->addDockWidget(dock1, Location_OnRight);
    QPointer<Item> item2 = dropArea1->itemForFrame(dock2->dptr()->frame());
    m2->addDockWidget(dock2, Location_OnRight);
    QVERIFY(!item2.data());

    QCOMPARE(dropArea1->count(), 2);
    QCOMPARE(dropArea2->count(), 2);
    QCOMPARE(dropArea1->placeholderCount(), 0);
    QCOMPARE(dropArea2->placeholderCount(), 0);

    // 2. MainWindow #1 steals a widget from MainWindow2 and vice-versa, but adds as tabs
    dock1->addDockWidgetAsTab(dock3);
    QPointer<Frame> f2 = dock2->dptr()->frame();
    dock4->addDockWidgetAsTab(dock2);
    QVERIFY(Testing::waitForDeleted(f2.data()));
    QVERIFY(!f2.data());

    QCOMPARE(dropArea1->count(), 1);
    QCOMPARE(dropArea2->count(), 1);
    QCOMPARE(dropArea1->placeholderCount(), 0);
    QCOMPARE(dropArea2->placeholderCount(), 0);

    // 3. Test stealing a tab from the same tab-widget we're in. Nothing happens
    {
        SetExpectedWarning sew("Already contains KDDockWidgets::DockWidget"); // Suppress the qFatal this time
        dock1->addDockWidgetAsTab(dock3);
        QCOMPARE(dock1->dptr()->frame()->dockWidgetCount(), 2);
    }

    // 4. Steal from another tab which resides in another Frame, which resides in the same main window
    m1->addDockWidget(dock1, Location_OnTop);
    f2 = dock2->dptr()->frame();
    dock1->addDockWidgetAsTab(dock2);
    QCOMPARE(dock1->dptr()->frame()->dockWidgetCount(), 2);
    QCOMPARE(dock4->dptr()->frame()->dockWidgetCount(), 1);

    QCOMPARE(dropArea1->count(), 2);
    QCOMPARE(dropArea1->placeholderCount(), 0);

    // 5. And also steal a side-by-side one into the tab
    QPointer<Frame> f4 = dock4->dptr()->frame();
    dock1->addDockWidgetAsTab(dock4);
    QVERIFY(Testing::waitForDeleted(f4.data()));
    QCOMPARE(dropArea1->count(), 1);
    QCOMPARE(dropArea1->placeholderCount(), 0);

    // 6. Steal from tab to side-by-side within the same MainWindow
    m1->addDockWidget(dock1, Location_OnLeft);
    QCOMPARE(dropArea1->count(), 2);
    QCOMPARE(dropArea1->placeholderCount(), 0);

    // 6. side-by-side to side-by-side within same MainWindow
    m2->addDockWidget(dock1, Location_OnRight);
    QCOMPARE(dropArea2->count(), 2);
    QCOMPARE(dropArea2->placeholderCount(), 0);

    {
        SetExpectedWarning sew("Invalid parameters KDDockWidgets::DockWidget"); // Suppress the qFatal this time
        m2->addDockWidget(dock1, Location_OnLeft, dock1);
        QCOMPARE(dropArea2->count(), 2);  // Nothing happened
        QCOMPARE(dropArea2->placeholderCount(), 0);
        QVERIFY(dock1->isVisible());
    }

    QVERIFY(dock1->isVisible());
    m2->addDockWidget(dock1, Location_OnLeft, nullptr); // Should not warn

    QVERIFY(dock1->isVisible());
    QCOMPARE(dropArea2->count(), 2);  // Nothing happened
    QCOMPARE(dropArea2->placeholderCount(), 0);

    m2->addDockWidget(dock1, Location_OnLeft, nullptr);
    QVERIFY(dock1->isVisible());
    QCOMPARE(dropArea2->count(), 2);  // Nothing happened
    QCOMPARE(dropArea2->placeholderCount(), 0);
    dropArea1->checkSanity();
    dropArea2->checkSanity();
}

void TestDocks::tst_setFloatingWhenWasTabbed()
{
    // Tests DockWidget::isTabbed() and DockWidget::setFloating(false|true) when tabbed (it should redock)
    // setFloating(false) for side-by-side is tested in another function

    EnsureTopLevelsDeleted e;
    auto m = createMainWindow();
    auto dock1 = createDockWidget("dock1", new QPushButton("one"));
    auto dock2 = createDockWidget("dock2", new QPushButton("two"));

    // 1. Two floating dock widgets. They are floating, not tabbed.
    QVERIFY(!dock1->isTabbed());
    QVERIFY(!dock2->isTabbed());
    QVERIFY(dock1->isFloating());
    QVERIFY(dock2->isFloating());

    // 2. Dock a floating dock into another floating dock. They're not floating anymore, just tabbed.
    dock1->addDockWidgetAsTab(dock2);
    QVERIFY(dock1->isTabbed());
    QVERIFY(dock2->isTabbed());
    QVERIFY(!dock1->isFloating());
    QVERIFY(!dock2->isFloating());

    // 2.1 Set one of them invisible. // Not much will happen, the tab will be still there, just showing an empty space.
    // Users should use close() instead. Tabwidgets control visibility, they hide the widget when it's not the current tab.
    dock2->setVisible(false);
    QVERIFY(dock2->isTabbed());
    QVERIFY(!dock1->isFloating());
    QCOMPARE(dock2->dptr()->frame()->dockWidgetCount(), 2);
    // 3. Set one floating. Now both cease to be tabbed, and both are floating.
    dock1->setFloating(true);
    QVERIFY(dock1->isFloating());
    QVERIFY(dock2->isFloating());
    QVERIFY(!dock1->isTabbed());
    QVERIFY(!dock2->isTabbed());

    // 4. Dock one floating dock into another, side-by-side. They're neither docking or tabbed now.
    dock1->addDockWidgetToContainingWindow(dock2, KDDockWidgets::Location_OnLeft);
    QVERIFY(!dock1->isFloating());
    QVERIFY(!dock2->isFloating());
    QVERIFY(!dock1->isTabbed());
    QVERIFY(!dock2->isTabbed());

    // 5. float one of them, now both are floating, not tabbed anymore.
    dock2->setFloating(true);
    QVERIFY(dock1->isFloating());
    QVERIFY(dock2->isFloating());
    QVERIFY(!dock1->isTabbed());
    QVERIFY(!dock2->isTabbed());

    // 6. With two dock widgets tabbed, detach 1, and reattach it, via DockWidget::setFloating(false)
    m->addDockWidgetAsTab(dock1);
    m->addDockWidgetAsTab(dock2);

    qDebug() << "6.";
    dock2->setFloating(true);
    QVERIFY(dock1->isTabbed());
    QVERIFY(!dock2->isTabbed());
    QVERIFY(!dock1->isFloating());
    QVERIFY(dock2->isFloating());

    QCOMPARE(dock2->dptr()->lastPositions().lastTabIndex(), 1);
    QVERIFY(dock2->dptr()->lastPositions().isValid());
    dock2->setFloating(false);

    QVERIFY(dock1->isTabbed());
    QVERIFY(dock2->isTabbed());
    QVERIFY(!dock1->isFloating());
    QVERIFY(!dock2->isFloating());

    // 7. Call setFloating(true) on an already docked widget
    auto dock3 = createDockWidget("dock3", new QPushButton("three"));
    dock3->setFloating(true);
    dock3->setFloating(true);

    // 8. Tab 3 together, detach the middle one, reattach the middle one, it should go to the middle.
    m->addDockWidgetAsTab(dock3);
    dock2->setFloating(true);
    QVERIFY(dock2->isFloating());
    dock2->setFloating(false);
    QVERIFY(!dock2->isFloating());
    QVERIFY(dock2->isTabbed());
    QCOMPARE(dock2->dptr()->frame()->indexOfDockWidget(dock2), 1);

    // 10. Float dock1, and dock it to main window as tab. This tests Option_AlwaysShowsTabs.
    dock1->setFloating(true);
    dock2->setFloating(true);
    dock3->setFloating(true);

    m->addDockWidgetAsTab(dock1);
    QVERIFY(!dock1->isFloating());
    QVERIFY(dock1->isTabbed());
    dock1->setFloating(true);
    dock1->setFloating(false);
    QCOMPARE(dock1->dptr()->frame()->dockWidgetCount(), 1);
    // Cleanup
    m->addDockWidgetAsTab(dock2);
    m->addDockWidgetAsTab(dock3);
    m->deleteLater();
    auto window = m.release();
    Testing::waitForDeleted(window);
}

void TestDocks::tst_setFloatingWhenSideBySide()
{
    // Tests DockWidget::setFloating(false|true) when side-by-side (it should put it where it was)
    EnsureTopLevelsDeleted e;

    {
        // 1. Create a MainWindow with two docked dock-widgets, then float the first one.
        auto m = createMainWindow();
        auto dock1 = createDockWidget("dock1", new QPushButton("one"));
        auto dock2 = createDockWidget("dock2", new QPushButton("two"));
        m->addDockWidget(dock1, KDDockWidgets::Location_OnLeft);
        m->addDockWidget(dock2, KDDockWidgets::Location_OnRight);

        QPointer<Frame> frame1 = dock1->dptr()->frame();
        dock1->setFloating(true);
        QVERIFY(dock1->isFloating());
        auto fw = dock1->floatingWindow();
        QVERIFY(fw);

        //2. Put it back, via setFloating(). It should return to its place.
        dock1->setFloating(false);

        QVERIFY(!dock1->isFloating());
        QVERIFY(!dock1->isTabbed());

        Testing::waitForDeleted(fw);
    }

    {
        // 2. Tests a case where restoring a dock widget wouldn't make it use all its available space
        auto m = createMainWindow(QSize(800, 500), MainWindowOption_None);
        auto dock1 = createDockWidget("dock1", new QPushButton("one"));
        auto dock2 = createDockWidget("dock2", new QPushButton("two"));
        auto dock3 = createDockWidget("dock3", new QPushButton("three"));
        auto dropArea = m->dropArea();
        MultiSplitter *layout = dropArea;
        m->addDockWidget(dock1, KDDockWidgets::Location_OnLeft);
        m->addDockWidget(dock2, KDDockWidgets::Location_OnRight);
        m->addDockWidget(dock3, KDDockWidgets::Location_OnRight);
        auto f2 = dock2->dptr()->frame();
        Item *item2 = layout->itemForFrame(f2);
        QVERIFY(item2);
        dock2->close();
        dock3->close();
        Testing::waitForDeleted(f2);
        dock2->show();
        Testing::waitForResize(dock2);

        QCOMPARE(item2->geometry(), dock2->dptr()->frame()->QWidgetAdapter::geometry());
        layout->checkSanity();

        // Cleanup
        dock3->deleteLater();
        Testing::waitForDeleted(dock3);
    }
}

void TestDocks::tst_dockWindowWithTwoSideBySideFramesIntoCenter()
{
    EnsureTopLevelsDeleted e;

    auto m = createMainWindow();
    auto fw = createFloatingWindow();
    auto dock2 = createDockWidget("doc2", Qt::red);
    nestDockWidget(dock2, fw->dropArea(), nullptr, KDDockWidgets::Location_OnLeft);
    QCOMPARE(fw->frames().size(), 2);
    QVERIFY(fw->dropArea()->checkSanity());

    auto fw2 = createFloatingWindow();
    fw2->move(fw->x() + fw->width() + 100, fw->y());

    dragFloatingWindowTo(fw, fw2->geometry().center());
    QVERIFY(fw2->dropArea()->checkSanity());

    QCOMPARE(fw2->frames().size(), 1);
    auto f2 = fw2->frames().constFirst();
    QCOMPARE(f2->dockWidgetCount(), 3);
    QVERIFY(Testing::waitForDeleted(fw));
    delete fw2;
}

void TestDocks::tst_tabTitleChanges()
{
    // Tests that the tab's title changes if the dock widget's title changes
    EnsureTopLevelsDeleted e;
    auto dw1 = new DockWidgetType(QStringLiteral("1"));
    auto dw2 = new DockWidgetType(QStringLiteral("2"));

    dw1->addDockWidgetAsTab(dw2);

    TabBar *tb = dw1->dptr()->frame()->tabWidget()->tabBar();
    QCOMPARE(tb->text(0), QStringLiteral("1"));
    dw1->setTitle(QStringLiteral("other"));
    QCOMPARE(tb->text(0), QStringLiteral("other"));

    delete dw1->window();
}

void TestDocks::tst_dockWidgetGetsFocusWhenDocked()
{
    EnsureTopLevelsDeleted e;
    KDDockWidgets::Config::self().setFlags(KDDockWidgets::Config::Flag_TitleBarIsFocusable);

    // We drag dw2 onto dw2 and drop it

    auto dw1 = new DockWidgetType(QStringLiteral("1"));
    auto dw2 = new DockWidgetType(QStringLiteral("2"));
    auto le1 = new FocusableWidget();
    auto le2 = new FocusableWidget();
    dw1->setWidget(le1);
    dw2->setWidget(le2);
    dw2->show();
    dw1->show();
    QTest::qWait(200);

    auto fw1 = dw1->floatingWindow();
    QPointer<FloatingWindow> fw2 = dw2->floatingWindow();

    // Focus dock widget 1 first
    QVERIFY(!dw1->isFocused());
    dw1->window()->activateWindow();
    le1->setFocus(Qt::MouseFocusReason);
    QTest::qWait(200);
    QVERIFY(dw1->isFocused());

    QVERIFY(fw1->isActiveWindow());
    dragFloatingWindowTo(fw2, fw1->dropArea(), DropIndicatorOverlayInterface::DropLocation_Left);
    Testing::waitForEvent(fw1, QEvent::WindowActivate);

    /// We dropped into floating window 1, it should still be active
    QVERIFY(fw1->isActiveWindow());

    // DockWidget 2 was dropped, it should now be focused
    QVERIFY(!dw1->isFocused());
    QVERIFY(dw2->isFocused());

    delete fw1;
    delete fw2;
}

void TestDocks::tst_isFocused()
{
    EnsureTopLevelsDeleted e;

    // 1. Create 2 floating windows
    auto dock1 = createDockWidget(QStringLiteral("dock1"), new FocusableWidget());
    auto dock2 = createDockWidget(QStringLiteral("dock2"), new FocusableWidget());

    QTest::qWait(200); // macOS is flaky here, needs dock2 to be shown first before focusing dock1, otherwise dock1 looses again

    dock1->window()->move(400, 200);

    // 2. Raise dock1 and focus its line edit
    dock1->raise();
    dock1->widget()->setFocus(Qt::OtherFocusReason);
    Testing::waitForEvent(dock1->widget(), QEvent::FocusIn);

    QVERIFY(dock1->isFocused());
    QVERIFY(!dock2->isFocused());

    // 3. Raise dock2 and focus its line edit
    dock2->raiseAndActivate();
    if (!dock2->window()->windowHandle()->isActive())
        Testing::waitForEvent(dock2->window()->windowHandle(), QEvent::WindowActivate);

    dock2->widget()->setFocus(Qt::OtherFocusReason);
    Testing::waitForEvent(dock2->widget(), QEvent::FocusIn);

    QVERIFY(!dock1->isFocused());
    QVERIFY(dock2->widget()->hasFocus());
    QVERIFY(dock2->isFocused());

    // 4. Tab dock1, it's current tab now
    auto oldFw1 = dock1->window();
    dock2->addDockWidgetAsTab(dock1);
    delete oldFw1;
    QVERIFY(dock1->isFocused());
    QVERIFY(!dock2->isFocused());

    // 5. Set dock2 as current tab again
    dock2->raise();
    QVERIFY(!dock1->isFocused());
    QVERIFY(dock2->isFocused());

    // 6. Create dock3, focus it
    auto dock3 = createDockWidget(QStringLiteral("dock3"), new FocusableWidget());
    auto oldFw3 = dock3->window();
    dock3->raise();
    dock3->widget()->setFocus(Qt::OtherFocusReason);
    Testing::waitForEvent(dock2->widget(), QEvent::FocusIn);
    QVERIFY(!dock1->isFocused());
    QVERIFY(!dock2->isFocused());
    QVERIFY(dock3->isFocused());

    // 4. Add dock3 to the 1st window, nested, focus 2 again
    dock2->addDockWidgetToContainingWindow(dock3, Location_OnLeft);
    delete oldFw3;
    dock2->raise();
    dock2->widget()->setFocus(Qt::OtherFocusReason);
    Testing::waitForEvent(dock2->widget(), QEvent::FocusIn);
    QVERIFY(!dock1->isFocused());
    QVERIFY(dock2->isFocused());
    QVERIFY(!dock3->isFocused());
    delete dock2->window();
}

void TestDocks::tst_setWidget()
{
    EnsureTopLevelsDeleted e;
    auto dw = new DockWidgetType(QStringLiteral("FOO"));
    auto button1 = new QPushButton("button1");
    auto button2 = new QPushButton("button2");
    dw->setWidget(button1);
    dw->setWidget(button2);
    delete button1;
    delete dw;
}

void TestDocks::tst_floatingLastPosAfterDoubleClose()
{
    EnsureTopLevelsDeleted e;
    auto d1 = new DockWidgetType(QStringLiteral("a"));
    QVERIFY(d1->dptr()->lastPositions().lastFloatingGeometry().isNull());
    QVERIFY(!d1->isVisible());
    d1->close();
    QVERIFY(d1->dptr()->lastPositions().lastFloatingGeometry().isNull());
    delete d1;
}

void TestDocks::tst_0_data()
{
    QTest::addColumn<int>("thickness");
    QTest::newRow("2") << 2;
    QTest::newRow("1") << 1;
    QTest::newRow("0") << 0;
}

void TestDocks::tst_0()
{
    QFETCH(int, thickness);
    EnsureTopLevelsDeleted e;
    KDDockWidgets::Config::self().setSeparatorThickness(thickness);

    auto m = createMainWindow(QSize(800, 500), MainWindowOption_None);
    m->resize(QSize(502, 500));
    m->show();

    auto d1 = createDockWidget("1", new QTextEdit());
    auto d2 = createDockWidget("2", new QTextEdit());

    m->addDockWidget(d1, Location_OnLeft);
    m->addDockWidget(d2, Location_OnRight);
}

void TestDocks::tst_honourGeometryOfHiddenWindow()
{
    EnsureTopLevelsDeleted e;

    auto d1 = new DockWidgetType("1");
    d1->setWidget(new QTextEdit());

    QVERIFY(!d1->isVisible());

    // Clear had a bug where it saved the position of all dock widgets being closed
    DockRegistry::self()->clear();

    const QRect suggestedGeo(150, 150, 250, 250);
    d1->setGeometry(suggestedGeo);

    d1->show();
    Testing::waitForEvent(d1, QEvent::Show);

    QCOMPARE(d1->window()->windowHandle()->geometry(), suggestedGeo);
    delete d1->window();
}

void TestDocks::tst_registry()
{
    EnsureTopLevelsDeleted e;
    auto dr = DockRegistry::self();

    QCOMPARE(dr->dockwidgets().size(), 0);
    auto dw = new DockWidgetType(QStringLiteral("dw1"));
    auto guest = new QWidgetOrQuick();
    dw->setWidget(guest);
    QCOMPARE(dr->dockWidgetForGuest(nullptr), nullptr);
    QCOMPARE(dr->dockWidgetForGuest(guest), dw);
    delete dw;
}

void TestDocks::tst_dockWindowWithTwoSideBySideFramesIntoRight()
{
    EnsureTopLevelsDeleted e;

    auto fw = createFloatingWindow();
    auto dock2 = createDockWidget("doc2", Qt::red);
    nestDockWidget(dock2, fw->dropArea(), nullptr, KDDockWidgets::Location_OnTop); // No we stack on top, unlike in previous test
    QCOMPARE(fw->frames().size(), 2);

    auto fw2 = createFloatingWindow();
    fw2->move(fw->x() + fw->width() + 100, fw->y());

    dragFloatingWindowTo(fw, fw2->dropArea(), DropIndicatorOverlayInterface::DropLocation_Right); // Outter right instead of Left
    QCOMPARE(fw2->frames().size(), 3);
    QVERIFY(fw2->dropArea()->checkSanity());

    fw2->deleteLater();
    Testing::waitForDeleted(fw2);
}

void TestDocks::tst_dockWindowWithTwoSideBySideFramesIntoLeft()
{
    EnsureTopLevelsDeleted e;

    auto fw = createFloatingWindow();
    fw->setObjectName("fw1");

    auto dock2 = createDockWidget("doc2", Qt::red);
    nestDockWidget(dock2, fw->dropArea(), nullptr, KDDockWidgets::Location_OnLeft);
    QCOMPARE(fw->frames().size(), 2);

    auto fw2 = createFloatingWindow();
    fw2->setObjectName("fw2");
    fw2->move(fw->x() + fw->width() + 100, fw->y());

    QVERIFY(fw2->dropArea()->checkSanity());
    dragFloatingWindowTo(fw, fw2->dropArea(), DropIndicatorOverlayInterface::DropLocation_Left);
    QCOMPARE(fw2->frames().size(), 3);

    QVERIFY(fw2->dropArea()->checkSanity());

    ///Cleanup
    fw2->deleteLater();
    Testing::waitForDeleted(fw2);
}

void TestDocks::tst_posAfterLeftDetach()
{
    {
        EnsureTopLevelsDeleted e;
        auto fw = createFloatingWindow();
        auto dock2 = createDockWidget("doc2", Qt::red);
        nestDockWidget(dock2, fw->dropArea(), nullptr, KDDockWidgets::Location_OnRight);
        QVERIFY(fw->dropArea()->checkSanity());
        // When dragging the right one there was a bug where it jumped
        const QPoint globalSrc = dock2->mapToGlobal(QPoint(0, 0));
        const int offset = 10;
        const QPoint globalDest = globalSrc + QPoint(offset, 0);
        drag(dock2, globalDest);
        QVERIFY(fw->dropArea()->checkSanity());
        const QPoint actualEndPos = dock2->mapToGlobal(QPoint(0, 0));
        QVERIFY(actualEndPos.x() - globalSrc.x() < offset + 5); // 5px so we have margin for window system fluctuations. The actual bug was a very big jump like 50px, so a 5 margin is fine to test that the bug doesn't happen

        delete dock2;
        fw->deleteLater();
        Testing::waitForDeleted(fw);
    }

    {
        EnsureTopLevelsDeleted e;
        auto fw = createFloatingWindow();
        auto dock2 = createDockWidget("doc2", Qt::red);
        nestDockWidget(dock2, fw->dropArea(), nullptr, KDDockWidgets::Location_OnRight);
        QVERIFY(fw->dropArea()->checkSanity());

        const int originalX = dock2->mapToGlobal(QPoint(0, 0)).x();
        dock2->dptr()->frame()->titleBar()->makeWindow();
        const int finalX = dock2->mapToGlobal(QPoint(0, 0)).x();

        QVERIFY(finalX - originalX < 10); // 10 or some other small number that is less than say 200

        delete dock2;
        fw->deleteLater();
        Testing::waitForDeleted(fw);
    }
}

void TestDocks::tst_preventClose()
{
    EnsureTopLevelsDeleted e;

    auto nonClosableWidget = new NonClosableWidget();
    auto dock1 = new DockWidgetType("1");
    dock1->setWidget(nonClosableWidget);

    // 1. Test a floating dock widget
    dock1->resize(200, 200);
    dock1->show();
    QVERIFY(dock1->isVisible());
    dock1->close();
    QVERIFY(dock1->isVisible());

    // 2. Morph it into a FlatingWindow
    dock1->dptr()->morphIntoFloatingWindow();
    dock1->close();
    QVERIFY(dock1->isVisible());
    dock1->dptr()->frame()->titleBar()->onCloseClicked();
    QVERIFY(dock1->isVisible());
    auto fw = dock1->floatingWindow();
    fw->close();
    QVERIFY(dock1->isVisible());

    dock1->deleteLater();
    QVERIFY(Testing::waitForDeleted(dock1));
}

void TestDocks::tst_propagateMinSize()
{
    EnsureTopLevelsDeleted e;
    auto m = createMainWindow();
    auto dropArea = m->dropArea();

    auto dock1 = createDockWidget("dock1", new QPushButton("one"));
    auto dock2 = createDockWidget("dock2", new QPushButton("two"));
    auto dock3 = createDockWidget("dock3", new QPushButton("three"));

    nestDockWidget(dock1, dropArea, nullptr, KDDockWidgets::Location_OnRight);
    nestDockWidget(dock2, dropArea, nullptr, KDDockWidgets::Location_OnRight);
    nestDockWidget(dock3, dropArea, nullptr, KDDockWidgets::Location_OnRight);

    // TODO finish this when the 3 dock widgets have proper sizes
    //QTest::qWait(50000);

}

void TestDocks::tst_createFloatingWindow()
{
    EnsureTopLevelsDeleted e;

    auto dock = createDockWidget("doc1", Qt::green);
    QVERIFY(dock);
    QVERIFY(dock->isFloating());

    QCOMPARE(dock->uniqueName(), QLatin1String("doc1")); // 1.0 objectName() is inherited

    QPointer<FloatingWindow> window = dock->floatingWindow();
    QVERIFY(window); // 1.1 DockWidget creates a FloatingWindow and is reparented
    QVERIFY(window->dropArea()->checkSanity());
    dock->deleteLater();
    QVERIFY(Testing::waitForDeleted(dock));
    QVERIFY(Testing::waitForDeleted(window)); // 1.2 Floating Window is destroyed when DockWidget is destroyed
    QVERIFY(!window);
}

void TestDocks::tst_addAndReadd()
{
    EnsureTopLevelsDeleted e;

    // 1. This just tests some crash I got.
    // Make a dock widget float and immediately reattach it
    auto m = createMainWindow();

    auto dock1 = createDockWidget("dock1", new QPushButton("1"));
    m->addDockWidget(dock1, KDDockWidgets::Location_OnLeft);
    dock1->setFloating(true);
    m->layoutWidget()->checkSanity();
    m->addDockWidget(dock1, KDDockWidgets::Location_OnLeft);
    dock1->dptr()->frame()->titleBar()->makeWindow();
    m->layoutWidget()->checkSanity();
    m->addDockWidget(dock1, KDDockWidgets::Location_OnLeft);
    dock1->dptr()->frame()->titleBar()->makeWindow();
    m->layoutWidget()->checkSanity();

    auto fw = dock1->floatingWindow();
    QVERIFY(fw);
    auto dropArea = m->dropArea();
    dragFloatingWindowTo(fw, dropArea, DropIndicatorOverlayInterface::DropLocation_Right);
    QVERIFY(dock1->dptr()->frame()->titleBar()->isVisible());
    fw->titleBar()->makeWindow();
    m->layoutWidget()->checkSanity();

    //Cleanup
    delete dock1;
    Testing::waitForDeleted(fw);
}

void TestDocks::tst_addToSmallMainWindow1()
{
    EnsureTopLevelsDeleted e;
    auto m = createMainWindow();
    auto dock1 = createDockWidget("dock1", new MyWidget2());
    auto dock2 = createDockWidget("dock2", new MyWidget2());
    auto dock3 = createDockWidget("dock3", new MyWidget2());
    auto dock4 = createDockWidget("dock4", new MyWidget2());

    const int mainWindowLength = 400;

    m->windowHandle()->resize(mainWindowLength, mainWindowLength);
    QTest::qWait(100);

    dock1->resize(800, 800);
    dock2->resize(800, 800);
    dock3->resize(800, 800);

    // Add as tabbed:
    m->addDockWidgetAsTab(dock1);

    QCOMPARE(m->height(), mainWindowLength);

    QTest::qWait(100);
    QVERIFY(dock1->height() <= mainWindowLength);
    QVERIFY(dock1->width() <= mainWindowLength);

    //Add in area:
    m->addDockWidget(dock2, Location_OnLeft);
    m->addDockWidget(dock3, Location_OnTop, dock2);
    m->addDockWidget(dock4, Location_OnBottom);

    auto dropArea = m->dropArea();

    QVERIFY(dropArea->checkSanity());
    QVERIFY(dock2->width() < mainWindowLength);
    QVERIFY(dock3->height() < m->height());
    QVERIFY(dock4->height() < m->height());
}

void TestDocks::tst_addToSmallMainWindow2()
{
    EnsureTopLevelsDeleted e;
    auto m = createMainWindow();
    auto dropArea = m->dropArea();
    auto dock1 = createDockWidget("dock1", new MyWidget2(QSize(100, 100)));
    auto dock2 = createDockWidget("dock2", new MyWidget2(QSize(100, 100)));
    m->addDockWidgetAsTab(dock1);
    m->windowHandle()->resize(osWindowMinWidth(), 200);

    Testing::waitForResize(m.get());

    QVERIFY(qAbs(m->width() - osWindowMinWidth()) < 15); // Not very important verification. Anyway, using 15 to account for margins and what not.
    m->addDockWidget(dock2, KDDockWidgets::Location_OnRight);
#ifdef KDDOCKWIDGETS_QTWIDGETS
    QVERIFY(Testing::waitForResize(m.get()));
#else
    QTest::qWait(100);
#endif

    QVERIFY(dropArea->width() > osWindowMinWidth());
    QMargins margins = m->centerWidgetMargins();
    QCOMPARE(dropArea->width(), m->width() - margins.left() - margins.right());
    QVERIFY(m->dropArea()->checkSanity());
}

void TestDocks::tst_addToSmallMainWindow3()
{
    EnsureTopLevelsDeleted e;
    auto m = createMainWindow();
    auto dropArea = m->dropArea();
    auto dock1 = createDockWidget("dock1", new MyWidget2());
    auto dock2 = createDockWidget("dock2", new MyWidget2());
    m->addDockWidgetAsTab(dock1);
    m->windowHandle()->resize(osWindowMinWidth(), 200);
    QTest::qWait(200);
    QVERIFY(qAbs(m->width() - osWindowMinWidth()) < 15); // Not very important verification. Anyway, using 15 to account for margins and what not.

    auto fw = dock2->dptr()->morphIntoFloatingWindow();
    QVERIFY(fw->isVisible());
    QVERIFY(dropArea->checkSanity());
    dragFloatingWindowTo(fw, dropArea, DropIndicatorOverlayInterface::DropLocation_Right);
    QVERIFY(m->dropArea()->checkSanity());
    delete fw;
}

void TestDocks::tst_addToSmallMainWindow4()
{
    EnsureTopLevelsDeleted e;
    auto m = createMainWindow(QSize(100, 100), MainWindowOption_None);

    QTest::qWait(100);
    QCOMPARE(m->height(), 100);

    auto dropArea = m->dropArea();
    auto dock1 = createDockWidget("dock1", new MyWidget2(QSize(50, 50)));
    auto dock2 = createDockWidget("dock2", new MyWidget2(QSize(50, 50)));
    MultiSplitter *layout = dropArea;
    m->addDockWidget(dock1, KDDockWidgets::Location_OnBottom);
    Testing::waitForResize(m.get());

    m->addDockWidget(dock2, KDDockWidgets::Location_OnBottom);
    Testing::waitForResize(m.get());
    QVERIFY(m->dropArea()->checkSanity());

    const int item2MinHeight =
        layout->itemForFrame(dock2->dptr()->frame())->minLength(Qt::Vertical);
    QCOMPARE(dropArea->height(),
             dock1->dptr()->frame()->height() + item2MinHeight + Item::separatorThickness);
}

void TestDocks::tst_addToSmallMainWindow5()
{
    EnsureTopLevelsDeleted e;
    // Test test shouldn't spit any warnings

    auto m = createMainWindow(QSize(100, 100), MainWindowOption_None);
    auto dock1 = createDockWidget("dock1", new MyWidget2(QSize(50, 240)));
    auto dock2 = createDockWidget("dock2", new MyWidget2(QSize(50, 240)));
    m->addDockWidget(dock1, KDDockWidgets::Location_OnBottom);
    m->addDockWidget(dock2, KDDockWidgets::Location_OnBottom);
    QVERIFY(m->dropArea()->checkSanity());
}

void TestDocks::tst_fairResizeAfterRemoveWidget()
{
    // 1. Add 3 dock widgets horizontally, remove the middle one, make sure
    // both left and right widgets get a share of the new available space

    EnsureTopLevelsDeleted e;

    DockWidgetBase *dock1 = createDockWidget("dock1", new QPushButton("one"));
    DockWidgetBase *dock2 = createDockWidget("dock2", new QPushButton("two"));
    DockWidgetBase *dock3 = createDockWidget("dock3", new QPushButton("three"));

    dock1->addDockWidgetToContainingWindow(dock2, Location_OnRight);
    dock1->addDockWidgetToContainingWindow(dock3, Location_OnRight, dock2);

    auto fw = dock1->floatingWindow();

    QPointer<Frame> frame2 = dock2->dptr()->frame();

    const int oldWidth1 = dock1->dptr()->frame()->width();
    const int oldWidth2 = dock2->dptr()->frame()->width();
    const int oldWidth3 = dock3->dptr()->frame()->width();
    MultiSplitter *layout = fw->dropArea();
    QCOMPARE(layout->count(), 3);
    QCOMPARE(layout->visibleCount(), 3);
    QCOMPARE(layout->placeholderCount(), 0);

    delete dock2;
    QVERIFY(Testing::waitForResize(dock1));
    QVERIFY(!frame2);

    QCOMPARE(layout->count(), 2);
    QCOMPARE(layout->visibleCount(), 2);
    QCOMPARE(layout->placeholderCount(), 0);

    const int delta1 = (dock1->dptr()->frame()->width() - oldWidth1);
    const int delta3 = (dock3->dptr()->frame()->width() - oldWidth3);

    qDebug() << "old1=" << oldWidth1
             << "; old3=" << oldWidth3
             << "; to spread=" << oldWidth2
             << "; Delta1=" << delta1
             << "; Delta3=" << delta3;

    QVERIFY(delta1 > 0);
    QVERIFY(delta3 > 0);
    QVERIFY(qAbs(delta3 - delta1) <= 1); // Both dock1 and dock3 should have increased by the same amount

    delete dock1->window();
}

void TestDocks::tst_invalidJSON_data()
{
    // Be sure that the main windows in the json are called "MyMainWindow1" and the dock widgets
    // dock-x where x starts at 0
    QTest::addColumn<QString>("layoutFileName");
    QTest::addColumn<int>("numDockWidgets");
    QTest::addColumn<QString>("expectedWarning");
    QTest::addColumn<bool>("expectedResult");
    QTest::newRow("unsupported-serialization-version") << "unsupported-serialization-version.json"
                                                       << 10
                                                       << "Serialization format is too old"
                                                       << false;
    QTest::newRow("invalid") << "invalid.json" << 29 << "" << false;
    QTest::newRow("overlapping-item") << "overlapping-item.json" << 2 << "Unexpected pos" << true;
}

void TestDocks::tst_invalidJSON()
{
    QFETCH(QString, layoutFileName);
    QFETCH(int, numDockWidgets);
    QFETCH(QString, expectedWarning);
    QFETCH(bool, expectedResult);

    const QString absoluteLayoutFileName = QStringLiteral(":/layouts/%1").arg(layoutFileName);

    EnsureTopLevelsDeleted e;
    auto m1 = createMainWindow(QSize(800, 500), MainWindowOption_None, "MyMainWindow1");
    for (int i = 0; i < numDockWidgets; ++i) {
        createDockWidget(QStringLiteral("dock-%1").arg(i), new QPushButton("one"));
    }

    SetExpectedWarning sew(expectedWarning);

    LayoutSaver restorer;
    QCOMPARE(restorer.restoreFromFile(absoluteLayoutFileName), expectedResult);
}

void TestDocks::tst_invalidPlaceholderPosition_data()
{
    QTest::addColumn<bool>("restore1First");
    QTest::newRow("restore1First") << true;
    QTest::newRow("restore2First") << false;
}

void TestDocks::tst_invalidPlaceholderPosition()
{
    QFETCH(bool, restore1First);

    // Tests a bug I saw: 3 widgets stacked, close the top one, then the second top one
    // result: the bottom most one didn't have it's top separator at y=0

    EnsureTopLevelsDeleted e;
    auto m = createMainWindow(QSize(800, 500), MainWindowOption_None);
    auto dock1 = createDockWidget("1", new QPushButton("1"));
    auto dock2 = createDockWidget("2", new QPushButton("2"));
    auto dock3 = createDockWidget("3", new QPushButton("3"));

    MultiSplitter *layout = m->multiSplitter();

    // Stack: 1, 2, 3 vertically
    m->addDockWidget(dock3, Location_OnTop);
    m->addDockWidget(dock2, Location_OnTop);
    m->addDockWidget(dock1, Location_OnTop);

    auto frame1 = dock1->dptr()->frame();
    auto frame2 = dock2->dptr()->frame();
    auto frame3 = dock3->dptr()->frame();
    QCOMPARE(frame1->QWidgetAdapter::y(), 0);

    // Close 1
    dock1->close();
    Testing::waitForResize(frame2);

    // Check that frame2 moved up to y=1
    QCOMPARE(frame2->QWidgetAdapter::y(), 0);

    // Close 2
    dock2->close();
    Testing::waitForResize(dock3);

    QVERIFY(layout->checkSanity());
    QCOMPARE(layout->count(), 3);
    QCOMPARE(layout->placeholderCount(), 2);

    // Check that frame3 moved up to y=1
    QCOMPARE(frame3->QWidgetAdapter::y(), 0);

    // Now restore:
    auto toRestore1 = restore1First ? dock1 : dock2;
    auto toRestore2 = restore1First ? dock2 : dock1;

    toRestore1->show();
    QCOMPARE(layout->placeholderCount(), 1);
    QVERIFY(dock3->isVisible());
    QVERIFY(!dock3->size().isNull());

    toRestore2->show();

    Testing::waitForResize(frame3);
    QVERIFY(layout->checkSanity());
    QCOMPARE(layout->count(), 3);
    QCOMPARE(layout->placeholderCount(), 0);
    layout->checkSanity();

    dock1->deleteLater();
    dock2->deleteLater();
    QVERIFY(Testing::waitForDeleted(dock2));
}

void TestDocks::tst_setVisibleFalseWhenSideBySide_data()
{
    QTest::addColumn<bool>("useSetVisible");
    QTest::newRow("false") << false;
    // QTest::newRow("true") << true; // We don't support closing dock widgets via setVisible(false). (Yet ? Maybe never).
}

void TestDocks::tst_setVisibleFalseWhenSideBySide()
{
    QFETCH(bool, useSetVisible);

    auto setVisible = [useSetVisible] (DockWidgetBase *dw, bool visible) {
        if (useSetVisible)
            dw->setVisible(visible);
        else if (visible)
            dw->show();
        else
            dw->close();
    };

    EnsureTopLevelsDeleted e;
    auto m = createMainWindow();
    auto dock1 = createDockWidget("dock1", new QPushButton("one"));
    auto dock2 = createDockWidget("dock2", new QPushButton("two"));
    m->addDockWidget(dock1, KDDockWidgets::Location_OnLeft);
    m->addDockWidget(dock2, KDDockWidgets::Location_OnRight);

    const QRect oldGeo = dock1->geometry();
    auto oldParent = dock1->parentWidget();

    // 1. Just toggle visibility and check that stuff remained sane
    QVERIFY(dock1->titleBar()->isVisible());
    setVisible(dock1, false);

    QVERIFY(!dock1->titleBar());
    QVERIFY(!dock1->isTabbed());
    QVERIFY(dock1->isFloating());

    setVisible(dock1, true);
    QVERIFY(dock1->titleBar()->isVisible());
    QVERIFY(!dock1->isTabbed());
    QVERIFY(!dock1->isFloating());
    QCOMPARE(dock1->geometry(), oldGeo);
    QCOMPARE(dock1->parentWidget(), oldParent);

    // 2. Check that the parent frame also is hidden now
    //auto fw1 = dock1->window();
    setVisible(dock1, false);
    QVERIFY(!dock1->dptr()->frame());
    delete dock1;
}

void TestDocks::tst_restoreSimplest()
{
   EnsureTopLevelsDeleted e;
    // Tests restoring a very simple layout, composed of just 1 docked widget
   auto m = createMainWindow(QSize(800, 500), MainWindowOption_None);
   auto layout = m->multiSplitter();
   auto dock1 = createDockWidget("one", new QTextEdit());
   m->addDockWidget(dock1, Location_OnTop);

   LayoutSaver saver;
   QVERIFY(saver.saveToFile(QStringLiteral("layout_tst_restoreSimplest.json")));
   QTest::qWait(200);
   QVERIFY(layout->checkSanity());
   QVERIFY(saver.restoreFromFile(QStringLiteral("layout_tst_restoreSimplest.json")));
   QVERIFY(layout->checkSanity());
}

void TestDocks::tst_restoreNonClosable()
{
    // Tests that restoring state also restores the Option_NotClosable option

    {
        // Basic case:

        EnsureTopLevelsDeleted e;
        auto m = createMainWindow(QSize(800, 500), MainWindowOption_None);
        auto dock1 = createDockWidget("one", new QTextEdit(), DockWidgetBase::Option_NotClosable);
        QCOMPARE(dock1->options(), DockWidgetBase::Option_NotClosable);

        LayoutSaver saver;
        const QByteArray saved = saver.serializeLayout();
        QVERIFY(saver.restoreLayout(saved));
        QCOMPARE(dock1->options(), DockWidgetBase::Option_NotClosable);
    }

    {
        // Case from issue #137
        auto m = createMainWindow(QSize(800, 500), MainWindowOption_None);

        auto dock1 = createDockWidget("1", new QTextEdit());
        auto dock2 = createDockWidget("2", new QTextEdit(), DockWidgetBase::Option_NotClosable);
        auto dock3 = createDockWidget("3", new QTextEdit());

        m->addDockWidget(dock1, Location_OnLeft);
        m->addDockWidget(dock2, Location_OnLeft);
        m->addDockWidget(dock3, Location_OnLeft);

        QCOMPARE(dock2->options(), DockWidgetBase::Option_NotClosable);
        dock2->setFloating(true);
        QCOMPARE(dock2->options(), DockWidgetBase::Option_NotClosable);

        TitleBar *tb = dock2->dptr()->frame()->actualTitleBar();
        QVERIFY(tb->isVisible());
        QVERIFY(!tb->closeButtonEnabled());

        LayoutSaver saver;
        const QByteArray saved = saver.serializeLayout();

        QVERIFY(saver.restoreLayout(saved));
        QCOMPARE(dock2->options(), DockWidgetBase::Option_NotClosable);

        tb = dock2->dptr()->frame()->actualTitleBar();
        QVERIFY(tb->isVisible());

        QVERIFY(!tb->closeButtonEnabled());
    }
}

void TestDocks::tst_resizeViaAnchorsAfterPlaceholderCreation()
{
    EnsureTopLevelsDeleted e;

    // Stack 1, 2, 3, close 2, close 2
    {
        auto m = createMainWindow(QSize(800, 500), MainWindowOption_None);
        MultiSplitter *layout = m->multiSplitter();
        auto dock1 = createDockWidget("dock1", new QPushButton("one"));
        auto dock2 = createDockWidget("dock2", new QPushButton("two"));
        auto dock3 = createDockWidget("dock3", new QPushButton("three"));
        m->addDockWidget(dock3, Location_OnTop);
        m->addDockWidget(dock2, Location_OnTop);
        m->addDockWidget(dock1, Location_OnTop);
        QCOMPARE(layout->separators().size(), 2);
        dock2->close();
        Testing::waitForResize(dock3);
        QCOMPARE(layout->separators().size(), 1);
        layout->checkSanity();

        // Cleanup:
        dock2->deleteLater();
        Testing::waitForDeleted(dock2);
    }

    {
        auto m = createMainWindow(QSize(800, 500), MainWindowOption_None);
        auto dock1 = createDockWidget("dock1", new QPushButton("one"));
        auto dock2 = createDockWidget("dock2", new QPushButton("two"));
        auto dock3 = createDockWidget("dock3", new QPushButton("three"));
        auto dock4 = createDockWidget("dock4", new QPushButton("four"));
        m->addDockWidget(dock1, Location_OnRight);
        m->addDockWidget(dock2, Location_OnRight);
        m->addDockWidget(dock3, Location_OnRight);
        m->addDockWidget(dock4, Location_OnRight);

        MultiSplitter *layout = m->multiSplitter();

        Item *item1 = layout->itemForFrame(dock1->dptr()->frame());
        Item *item2 = layout->itemForFrame(dock2->dptr()->frame());
        Item *item3 = layout->itemForFrame(dock3->dptr()->frame());
        Item *item4 = layout->itemForFrame(dock4->dptr()->frame());

        const auto separators = layout->separators();
        QCOMPARE(separators.size(), 3);

        Separator *anchor1 = separators[0];
        int boundToTheRight = layout->rootItem()->maxPosForSeparator(anchor1);
        int expectedBoundToTheRight = layout->size().width() -
                                      3*Item::separatorThickness -
                                      item2->minLength(Qt::Horizontal) -
                                      item3->minLength(Qt::Horizontal) -
                                      item4->minLength(Qt::Horizontal);

        QCOMPARE(boundToTheRight, expectedBoundToTheRight);

        dock3->close();
        Testing::waitForResize(dock2);

        QVERIFY(!item1->isPlaceholder());
        QVERIFY(!item2->isPlaceholder());
        QVERIFY(item3->isPlaceholder());
        QVERIFY(!item4->isPlaceholder());

        boundToTheRight = layout->rootItem()->maxPosForSeparator(anchor1);
        expectedBoundToTheRight = layout->size().width() -
                                  2*Item::separatorThickness -
                                  item2->minLength(Qt::Horizontal) -
                                  item4->minLength(Qt::Horizontal) ;

        QCOMPARE(boundToTheRight, expectedBoundToTheRight);
        dock3->deleteLater();
        Testing::waitForDeleted(dock3);
    }
}

void TestDocks::tst_rectForDropCrash()
{
    // Tests a crash I got in MultiSplitterLayout::rectForDrop() (asserts being hit)
    EnsureTopLevelsDeleted e;

    auto m = createMainWindow();
    m->resize(QSize(500, 500));
    m->show();

    auto layout = m->multiSplitter();

    auto w1 = new MyWidget2(QSize(400,400));
    auto w2 = new MyWidget2(QSize(400,400));

    auto d1 = createDockWidget("1", w1);
    auto d2 = createDockWidget("2", w2);

    m->addDockWidget(d1, Location_OnTop);
    Item *centralItem = m->dropArea()->centralFrame();
    {
        WindowBeingDragged wbd2(d2->floatingWindow());
        layout->rectForDrop(&wbd2, Location_OnTop, centralItem);
    }
    layout->checkSanity();
}

void TestDocks::tst_restoreAfterResize()
{
    // Tests a crash I got when the layout received a resize event *while* restoring

    EnsureTopLevelsDeleted e;
    auto m = createMainWindow(QSize(500, 500), {}, "tst_restoreAfterResize");
    auto dock1 = createDockWidget("1", new QPushButton("1"));
    m->addDockWidget(dock1, Location_OnLeft);
    auto layout = m->multiSplitter();
    const QSize oldContentsSize = layout->size();
    const QSize oldWindowSize = m->size();
    LayoutSaver saver;
    QVERIFY(saver.saveToFile(QStringLiteral("layout_tst_restoreAfterResize.json")));
    m->resize(1000, 1000);
    QVERIFY(saver.restoreFromFile(QStringLiteral("layout_tst_restoreAfterResize.json")));
    QCOMPARE(oldContentsSize, layout->size());
    QCOMPARE(oldWindowSize, m->size());
}

void TestDocks::tst_restoreWithNonClosableWidget()
{
    EnsureTopLevelsDeleted e;
    auto m = createMainWindow(QSize(500, 500), {}, "tst_restoreWithNonClosableWidget");
    auto dock1 = createDockWidget("1", new NonClosableWidget(), DockWidgetBase::Option_NotClosable);
    m->addDockWidget(dock1, Location_OnLeft);
    auto layout = m->multiSplitter();

    LayoutSaver saver;
    QVERIFY(saver.saveToFile(QStringLiteral("layout_tst_restoreWithNonClosableWidget.json")));
    QVERIFY(saver.restoreFromFile(QStringLiteral("layout_tst_restoreWithNonClosableWidget.json")));
    QVERIFY(layout->checkSanity());
}

void TestDocks::tst_restoreNestedAndTabbed()
{
    // Just a more involved test

    EnsureTopLevelsDeleted e;
    QPoint oldFW4Pos;
    QRect oldGeo;
    {
        auto m = createMainWindow(QSize(800, 500), MainWindowOption_None, "tst_restoreNestedAndTabbed");
        m->move(500, 500);
        oldGeo = m->geometry();
        auto layout = m->multiSplitter();
        auto dock1 = createDockWidget("1", new QTextEdit());
        auto dock2 = createDockWidget("2", new QTextEdit());
        auto dock3 = createDockWidget("3", new QTextEdit());
        auto dock4 = createDockWidget("4", new QTextEdit());
        auto dock5 = createDockWidget("5", new QTextEdit());
        dock4->addDockWidgetAsTab(dock5);
        oldFW4Pos = dock4->window()->pos();

        m->addDockWidget(dock1, Location_OnLeft);
        m->addDockWidget(dock2, Location_OnRight);
        dock2->addDockWidgetAsTab(dock3);
        dock2->setAsCurrentTab();
        QCOMPARE(dock2->dptr()->frame()->currentTabIndex(), 0);
        QCOMPARE(dock4->dptr()->frame()->currentTabIndex(), 1);

        LayoutSaver saver;
        QVERIFY(saver.saveToFile(QStringLiteral("layout_tst_restoreNestedAndTabbed.json")));
        QVERIFY(layout->checkSanity());

        delete dock4->window();
        // Let it be destroyed, we'll restore a new one
    }

    auto m = createMainWindow(QSize(800, 500), MainWindowOption_None, "tst_restoreNestedAndTabbed");
    auto layout = m->multiSplitter();
    auto dock1 = createDockWidget("1", new QTextEdit());
    auto dock2 = createDockWidget("2", new QTextEdit());
    auto dock3 = createDockWidget("3", new QTextEdit());
    auto dock4 = createDockWidget("4", new QTextEdit());
    auto dock5 = createDockWidget("5", new QTextEdit());

    LayoutSaver saver;
    QVERIFY(saver.restoreFromFile(QStringLiteral("layout_tst_restoreNestedAndTabbed.json")));
    QVERIFY(layout->checkSanity());

    auto fw4 = dock4->floatingWindow();
    QVERIFY(fw4);
    QCOMPARE(dock4->window(), dock5->window());
    QCOMPARE(fw4->pos(), oldFW4Pos);

    QCOMPARE(dock1->window(), m.get());
    QCOMPARE(dock2->window(), m.get());
    QCOMPARE(dock3->window(), m.get());

    QCOMPARE(dock2->dptr()->frame()->currentTabIndex(), 0);
    QCOMPARE(dock4->dptr()->frame()->currentTabIndex(), 1);

    QCOMPARE(m->geometry(), oldGeo);
}

void TestDocks::tst_restoreCrash()
{
    EnsureTopLevelsDeleted e;

    {
        // Create a main window, with a left dock, save it to disk.
        auto m = createMainWindow({}, {}, "tst_restoreCrash");
        auto dock1 = createDockWidget("dock1", new QPushButton("one"));
        m->addDockWidget(dock1, Location_OnLeft);
        LayoutSaver saver;
        QVERIFY(saver.saveToFile(QStringLiteral("layout_tst_restoreCrash.json")));
    }

    // Restore
    auto m = createMainWindow({}, {}, "tst_restoreCrash");
    auto layout = m->multiSplitter();
    auto dock1 = createDockWidget("dock1", new QPushButton("one"));
    QVERIFY(dock1->isFloating());
    QVERIFY(layout->checkSanity());

    LayoutSaver saver;
    QVERIFY(saver.restoreFromFile(QStringLiteral("layout_tst_restoreCrash.json")));
    QVERIFY(layout->checkSanity());
    QVERIFY(!dock1->isFloating());
}

void TestDocks::tst_restoreSideBySide()
{
    // Save a layout that has a floating window with nesting
    EnsureTopLevelsDeleted e;

    QSize item2MinSize;
    {
        EnsureTopLevelsDeleted e1;
        // MainWindow:
        auto m = createMainWindow(QSize(500, 500), MainWindowOption_HasCentralFrame, "tst_restoreTwice");
        auto dock1 = createDockWidget("1", new QPushButton("1"));
        m->addDockWidgetAsTab(dock1);
        auto layout = m->multiSplitter();

        // FloatingWindow:
        auto dock2 = createDockWidget("2", new QPushButton("2"));
        auto dock3 = createDockWidget("3", new QPushButton("3"));
        dock2->addDockWidgetToContainingWindow(dock3, Location_OnRight);
        auto fw2 = dock2->floatingWindow();
        item2MinSize = fw2->layoutWidget()->itemForFrame(dock2->dptr()->frame())->minSize();
        LayoutSaver saver;
        QVERIFY(saver.saveToFile(QStringLiteral("layout_tst_restoreSideBySide.json")));
        QVERIFY(layout->checkSanity());
    }

    {
        auto m = createMainWindow(QSize(500, 500), MainWindowOption_HasCentralFrame, "tst_restoreTwice");
        auto dock1 = createDockWidget("1", new QPushButton("1"));
        auto dock2 = createDockWidget("2", new QPushButton("2"));
        auto dock3 = createDockWidget("3", new QPushButton("3"));

        LayoutSaver restorer;
        QVERIFY(restorer.restoreFromFile(QStringLiteral("layout_tst_restoreSideBySide.json")));

        DockRegistry::self()->checkSanityAll();

        QCOMPARE(dock1->window(), m.get());
        QCOMPARE(dock2->window(), dock3->window());
    }
}

void TestDocks::tst_restoreWithPlaceholder()
{
    // Float dock1, save and restore, then unfloat and see if dock2 goes back to where it was

    EnsureTopLevelsDeleted e;
    {
        auto m = createMainWindow(QSize(500, 500), {}, "tst_restoreWithPlaceholder");

        auto dock1 = createDockWidget("1", new QPushButton("1"));
        m->addDockWidget(dock1, Location_OnLeft);
        auto layout = m->multiSplitter();
        dock1->setFloating(true);

        LayoutSaver saver;
        QVERIFY(saver.saveToFile(QStringLiteral("layout_tst_restoreWithPlaceholder.json")));

        dock1->close();

        QVERIFY(saver.restoreFromFile(QStringLiteral("layout_tst_restoreWithPlaceholder.json")));
        QVERIFY(layout->checkSanity());

        QVERIFY(dock1->isFloating());
        QVERIFY(dock1->isVisible());
        QCOMPARE(layout->count(), 1);
        QCOMPARE(layout->placeholderCount(), 1);

        dock1->setFloating(false); // Put it back. Should go back because the placeholder was restored.

        QVERIFY(!dock1->isFloating());
        QVERIFY(dock1->isVisible());
        QCOMPARE(layout->count(), 1);
        QCOMPARE(layout->placeholderCount(), 0);

    }

    // Try again, but on a different main window
    auto m = createMainWindow(QSize(500, 500), {}, "tst_restoreWithPlaceholder");
    auto dock1 = createDockWidget("1", new QPushButton("1"));
    auto layout = m->multiSplitter();

    LayoutSaver saver;
    QVERIFY(saver.restoreFromFile(QStringLiteral("layout_tst_restoreWithPlaceholder.json")));
    QVERIFY(layout->checkSanity());

    QVERIFY(dock1->isFloating());
    QVERIFY(dock1->isVisible());
    QCOMPARE(layout->count(), 1);
    QCOMPARE(layout->placeholderCount(), 1);

    dock1->setFloating(false); // Put it back. Should go back because the placeholder was restored.

    QVERIFY(!dock1->isFloating());
    QVERIFY(dock1->isVisible());
    QCOMPARE(layout->count(), 1);
    QCOMPARE(layout->placeholderCount(), 0);
}

void TestDocks::tst_restoreWithAffinity()
{
    EnsureTopLevelsDeleted e;

    auto m1 = createMainWindow(QSize(500, 500));
    m1->setAffinities({ "a1" });
    auto m2 = createMainWindow(QSize(500, 500));
    m2->setAffinities({ "a2" });

    auto dock1 = createDockWidget("1", new QPushButton("1"), {}, {}, true, "a1");
    m1->addDockWidget(dock1, Location_OnLeft);

    auto dock2 = createDockWidget("2", new QPushButton("2"), {}, {}, true, "a2");
    dock2->setFloating(true);
    dock2->show();

    LayoutSaver saver;
    saver.setAffinityNames({"a1"});
    const QByteArray saved1 = saver.serializeLayout();

    QPointer<FloatingWindow> fw2 = dock2->floatingWindow();
    saver.restoreLayout(saved1);

    // Restoring affinity 1 shouldn't close affinity 2
    QVERIFY(!fw2.isNull());
    QVERIFY(dock2->isVisible());

    // Close all and restore again
    DockRegistry::self()->clear();
    saver.restoreLayout(saved1);

    // dock2 continues closed
    QVERIFY(!dock2->isVisible());

    // dock1 was restored
    QVERIFY(dock1->isVisible());
    QVERIFY(!dock1->isFloating());
    QCOMPARE(dock1->window(), m1.get());

    delete dock2->window();
}

void TestDocks::tst_marginsAfterRestore()
{
    EnsureTopLevelsDeleted e;
    {
        EnsureTopLevelsDeleted e1;
        // MainWindow:
        auto m = createMainWindow(QSize(500, 500), {}, "tst_marginsAfterRestore");
        auto dock1 = createDockWidget("1", new QPushButton("1"));
        m->addDockWidget(dock1, Location_OnLeft);
        auto layout = m->multiSplitter();

        LayoutSaver saver;
        QVERIFY(saver.saveToFile(QStringLiteral("layout_tst_marginsAfterRestore.json")));
        QVERIFY(saver.restoreFromFile(QStringLiteral("layout_tst_marginsAfterRestore.json")));
        QVERIFY(layout->checkSanity());

        dock1->setFloating(true);

        auto fw = dock1->floatingWindow();
        QVERIFY(fw);
        layout->addWidget(fw->dropArea(), Location_OnRight);

        layout->checkSanity();
    }
}

void TestDocks::tst_restoreWithNewDockWidgets()
{
    // Tests that if the LayoutSaver doesn't know about some dock widget
    // when it saves the layout, then it won't close it when restoring layout
    // it will just be ignored.
    EnsureTopLevelsDeleted e;
    LayoutSaver saver;
    const QByteArray saved = saver.serializeLayout();
    QVERIFY(!saved.isEmpty());

    auto dock1 = createDockWidget("dock1", new QPushButton("dock1"));
    dock1->show();

    QVERIFY(saver.restoreLayout(saved));
    QVERIFY(dock1->isVisible());

    delete dock1->window();
}

void TestDocks::tst_restoreWithDockFactory()
{
    // Tests that restore the layout with a missing dock widget will recreate the dock widget using a factory

    EnsureTopLevelsDeleted e;
    auto m = createMainWindow(QSize(501, 500), MainWindowOption_None);
    auto dock1 = createDockWidget("1", new QPushButton("1"));
    m->addDockWidget(dock1, Location_OnLeft);
    auto layout = m->multiSplitter();

    QCOMPARE(layout->count(), 1);
    QCOMPARE(layout->placeholderCount(), 0);
    QCOMPARE(layout->visibleCount(), 1);

    LayoutSaver saver;
    QByteArray saved = saver.serializeLayout();
    QVERIFY(!saved.isEmpty());
    QPointer<Frame> f1 = dock1->dptr()->frame();
    delete dock1;
    Testing::waitForDeleted(f1);
    QVERIFY(!f1);

    // Directly deleted don't leave placeolders. We could though.
    QCOMPARE(layout->count(), 0);

    {
        // We don't know how to create the dock widget
        SetExpectedWarning expectedWarning("Couldn't find dock widget");
        QVERIFY(saver.restoreLayout(saved));
        QCOMPARE(layout->count(), 0);
    }

    // Now try with a factory func
    DockWidgetFactoryFunc func = [] (const QString &) {
        return createDockWidget("1", new QPushButton("1"), {}, {}, /*show=*/ false);
    };

    KDDockWidgets::Config::self().setDockWidgetFactoryFunc(func);
    QVERIFY(saver.restoreLayout(saved));
    QCOMPARE(layout->count(), 1);
    QCOMPARE(layout->visibleCount(), 1);
    layout->checkSanity();
}

void TestDocks::tst_restoreWithDockFactory2()
{
    // Teste that the factory function can do id remapping.
    // For example, if id "foo" is missing, the factory can return a
    // dock widget with id "bar" if it feels like it

    auto m = createMainWindow(QSize(501, 500), MainWindowOption_None);

    auto dock1 = createDockWidget("dw1", new QPushButton("1"));
    m->addDockWidget(dock1, Location_OnLeft);
    dock1->setFloating(true);

    LayoutSaver saver;
    const QByteArray saved = saver.serializeLayout();
    delete dock1;

    DockWidgetFactoryFunc func = [] (const QString &) {
        // A factory func which does id remapping
        return createDockWidget("dw2", new QPushButton("w"), {}, {}, /*show=*/ false);
    };

    KDDockWidgets::Config::self().setDockWidgetFactoryFunc(func);
    saver.restoreLayout(saved);
}

void TestDocks::tst_addDockWidgetToMainWindow()
{
    EnsureTopLevelsDeleted e;
     auto m = createMainWindow();
     auto dock1 = createDockWidget("dock1", new QPushButton("one"));
     auto dock2 = createDockWidget("dock2", new QPushButton("two"));

     m->addDockWidget(dock1, Location_OnRight, nullptr);
     m->addDockWidget(dock2, Location_OnTop, dock1);
     QVERIFY(m->dropArea()->checkSanity());

     QCOMPARE(dock1->window(), m.get());
     QCOMPARE(dock2->window(), m.get());
     QVERIFY(dock1->dptr()->frame()->QWidgetAdapter::y()
             > dock2->dptr()->frame()->QWidgetAdapter::y());
     QCOMPARE(dock1->dptr()->frame()->QWidgetAdapter::x(),
              dock2->dptr()->frame()->QWidgetAdapter::x());
}

void TestDocks::tst_addDockWidgetToContainingWindow()
{
    { // Test with a floating window
        EnsureTopLevelsDeleted e;

        auto dock1 = createDockWidget("dock1", new QPushButton("one"));
        auto dock2 = createDockWidget("dock2", new QPushButton("two"));
        auto dock3 = createDockWidget("dock3", new QPushButton("three"));

        dock1->addDockWidgetToContainingWindow(dock2, Location_OnRight);
        dock1->addDockWidgetToContainingWindow(dock3, Location_OnTop, dock2);

        QCOMPARE(dock1->window(), dock2->window());
        QCOMPARE(dock2->window(), dock3->window());

        QVERIFY(dock3->dptr()->frame()->QWidgetAdapter::y()
                < dock2->dptr()->frame()->QWidgetAdapter::y());
        QVERIFY(dock1->dptr()->frame()->QWidgetAdapter::x()
                < dock2->dptr()->frame()->QWidgetAdapter::x());
        QCOMPARE(dock2->dptr()->frame()->QWidgetAdapter::x(),
                 dock3->dptr()->frame()->QWidgetAdapter::x());
    }

    { // Also test with a main window
        EnsureTopLevelsDeleted e;

        auto m = createMainWindow();
        auto dock1 = createDockWidget("dock1", new QPushButton("one"));
        auto dock2 = createDockWidget("dock2", new QPushButton("two"));

        m->addDockWidget(dock1, Location_OnRight, nullptr);
        dock1->addDockWidgetToContainingWindow(dock2, Location_OnRight);

        QCOMPARE(dock1->window(), dock2->window());
        QCOMPARE(m.get(), dock2->window());
    }
}

void TestDocks::tst_notClosable()
{
    EnsureTopLevelsDeleted e;
    {
        auto dock1 = createDockWidget("dock1", new QPushButton("one"), DockWidgetBase::Option_NotClosable);
        auto dock2 = createDockWidget("dock2", new QPushButton("two"));
        dock1->addDockWidgetAsTab(dock2);

        auto fw = dock1->floatingWindow();
        QVERIFY(fw);
        TitleBar *titlebarFW = fw->titleBar();
        TitleBar *titleBarFrame = fw->frames().at(0)->titleBar();
        QVERIFY(titlebarFW->isCloseButtonVisible());
        QVERIFY(!titlebarFW->isCloseButtonEnabled());
        QVERIFY(!titleBarFrame->isCloseButtonVisible());
        QVERIFY(!titleBarFrame->isCloseButtonEnabled());

        dock1->setOptions(DockWidgetBase::Option_None);
        QVERIFY(titlebarFW->isCloseButtonVisible());
        QVERIFY(titlebarFW->isCloseButtonEnabled());
        QVERIFY(!titleBarFrame->isCloseButtonVisible());
        QVERIFY(!titleBarFrame->isCloseButtonEnabled());

        dock1->setOptions(DockWidgetBase::Option_NotClosable);
        QVERIFY(titlebarFW->isCloseButtonVisible());
        QVERIFY(!titlebarFW->isCloseButtonEnabled());
        QVERIFY(!titleBarFrame->isCloseButtonVisible());
        QVERIFY(!titleBarFrame->isCloseButtonEnabled());

        auto window = dock1->window();
        window->deleteLater();
        Testing::waitForDeleted(window);
    }

    {
        // Now dock dock1 into dock1 instead

        auto dock1 = createDockWidget("dock1", new QPushButton("one"), DockWidgetBase::Option_NotClosable);
        auto dock2 = createDockWidget("dock2", new QPushButton("two"));

        dock2->dptr()->morphIntoFloatingWindow();
        dock2->addDockWidgetAsTab(dock1);

        auto fw = dock1->floatingWindow();
        QVERIFY(fw);
        TitleBar *titlebarFW = fw->titleBar();
        TitleBar *titleBarFrame = fw->frames().at(0)->titleBar();

        QVERIFY(titlebarFW->isCloseButtonVisible());
        QVERIFY(!titleBarFrame->isCloseButtonVisible());
        QVERIFY(!titleBarFrame->isCloseButtonEnabled());

        auto window = dock2->window();
        window->deleteLater();
        Testing::waitForDeleted(window);
    }
}

void TestDocks::tst_dragOverTitleBar()
{
    // Tests that dragging over the title bar is returning DropLocation_None

    EnsureTopLevelsDeleted e;
    auto dock1 = createDockWidget("dock1", new QPushButton("one"));
    auto dock2 = createDockWidget("dock2", new QPushButton("Two"));

    DropArea *da = dock1->floatingWindow()->dropArea();
    FloatingWindow *fw1 = dock1->floatingWindow();
    FloatingWindow *fw2 = dock2->floatingWindow();
    WindowBeingDragged wbd(fw2, fw2);

    const QPoint titleBarPoint = fw1->titleBar()->mapToGlobal(QPoint(5, 5));

    auto loc = da->hover(&wbd, titleBarPoint);
    QCOMPARE(loc, DropIndicatorOverlayInterface::DropLocation_None);

    delete fw1;
    delete fw2;
}

void TestDocks::tst_setFloatingGeometry()
{
    EnsureTopLevelsDeleted e;
    auto dock1 = createDockWidget("dock1", new MyWidget("one"));

    QVERIFY(dock1->isVisible());
    const QRect requestedGeo = QRect(70, 70, 400, 400);
    dock1->setFloatingGeometry(requestedGeo);
    QCOMPARE(dock1->window()->geometry(), requestedGeo);

    dock1->close();
    QVERIFY(!dock1->isVisible());

    const QRect requestedGeo2 = QRect(80, 80, 400, 400);
    dock1->setFloatingGeometry(requestedGeo2);
    dock1->show();

    QCOMPARE(dock1->window()->geometry(), requestedGeo2);
}

void TestDocks::tst_setFloatingAfterDraggedFromTabToSideBySide()
{
    EnsureTopLevelsDeleted e;
    {
        auto m = createMainWindow(QSize(800, 500), MainWindowOption_None);
        auto dock1 = createDockWidget("dock1", new QPushButton("one"));
        auto dock2 = createDockWidget("dock2", new QPushButton("two"));
        auto dropArea = m->dropArea();
        auto layout = dropArea;

        m->addDockWidget(dock1, KDDockWidgets::Location_OnLeft);
        dock1->addDockWidgetAsTab(dock2);

        // Move from tab to bottom
        m->addDockWidget(dock2, KDDockWidgets::Location_OnBottom);

        QCOMPARE(layout->count(), 2);
        QCOMPARE(layout->placeholderCount(), 0);

        dock2->setFloating(true);
        dock2->setFloating(false);
        QCOMPARE(layout->count(), 2);
        QCOMPARE(layout->placeholderCount(), 0);
        QVERIFY(!dock2->isFloating());
    }

    {
        // 2. Try again, but now detach from tab before putting it on the bottom. What was happening was that MultiSplitterLayout::addWidget()
        // called with a MultiSplitter as widget wasn't setting the layout items for the dock widgets
        auto m = createMainWindow(QSize(800, 500), MainWindowOption_None);
        auto dock1 = createDockWidget("dock1", new QPushButton("one"));
        auto dock2 = createDockWidget("dock2", new QPushButton("two"));
        auto dropArea = m->dropArea();
        auto layout = dropArea;

        m->addDockWidget(dock1, KDDockWidgets::Location_OnLeft);
        dock1->addDockWidgetAsTab(dock2);
        Item *oldItem2 = dock2->dptr()->lastPositions().lastItem();
        QCOMPARE(oldItem2, layout->itemForFrame(dock2->dptr()->frame()));


        // Detach tab
        dock1->dptr()->frame()->detachTab(dock2);
        QVERIFY(layout->checkSanity());
        auto fw2 = dock2->floatingWindow();
        QVERIFY(fw2);
        QCOMPARE(dock2->dptr()->lastPositions().lastItem(), oldItem2);
        Item *item2 = fw2->dropArea()->itemForFrame(dock2->dptr()->frame());
        QVERIFY(item2);
        QCOMPARE(item2->hostWidget()->asQObject(), fw2->dropArea());
        QVERIFY(!layout->itemForFrame(dock2->dptr()->frame()));

        // Move from tab to bottom
        layout->addWidget(fw2->dropArea(), KDDockWidgets::Location_OnRight, nullptr);
        QVERIFY(layout->checkSanity());
        QVERIFY(dock2->dptr()->lastPositions().lastItem());
        QCOMPARE(layout->count(), 2);
        QCOMPARE(layout->placeholderCount(), 0);

        dock2->setFloating(true);
        QVERIFY(layout->checkSanity());

        dock2->setFloating(false);

        QCOMPARE(layout->count(), 2);
        QCOMPARE(layout->placeholderCount(), 0);
        QVERIFY(!dock2->isFloating());
        QVERIFY(layout->checkSanity());

        Testing::waitForDeleted(fw2);
    }
}

void TestDocks::tst_setFloatingAFrameWithTabs()
{
    EnsureTopLevelsDeleted e;
    auto m = createMainWindow();
    auto dropArea = m->dropArea();
    auto layout = dropArea;
    auto dock1 = createDockWidget("dock1", new QPushButton("one"));
    auto dock2 = createDockWidget("dock2", new QPushButton("two"));
    m->addDockWidget(dock1, KDDockWidgets::Location_OnLeft);
    dock1->addDockWidgetAsTab(dock2);

    // Make it float
    dock1->dptr()->frame()->titleBar()->onFloatClicked();

    auto fw = dock1->floatingWindow();
    QVERIFY(fw);
    QCOMPARE(layout->count(), 2);
    QCOMPARE(layout->placeholderCount(), 1);

    auto frame1 = dock1->dptr()->frame();
    QVERIFY(frame1->layoutItem());

    // Attach it again
    dock1->dptr()->frame()->titleBar()->onFloatClicked();

    QCOMPARE(layout->count(), 2);
    QCOMPARE(layout->placeholderCount(), 0);
    QCOMPARE(dock1->window(), m.get());

    Testing::waitForDeleted(fw);
}

void TestDocks::tst_tabBarWithHiddenTitleBar_data()
{
    QTest::addColumn<bool>("hiddenTitleBar");
    QTest::addColumn<bool>("tabsAlwaysVisible");

    QTest::newRow("false-false") << false << false;
    QTest::newRow("true-false") << true << false;

    QTest::newRow("false-true") << false << true;
    QTest::newRow("true-true") << true << true;

}

void TestDocks::tst_tabBarWithHiddenTitleBar()
{
    EnsureTopLevelsDeleted e;
    QFETCH(bool, hiddenTitleBar);
    QFETCH(bool, tabsAlwaysVisible);

    const auto originalFlags = KDDockWidgets::Config::self().flags();

    auto newFlags = originalFlags;

    if (hiddenTitleBar)
        newFlags = newFlags | KDDockWidgets::Config::Flag_HideTitleBarWhenTabsVisible;

    if (tabsAlwaysVisible)
        newFlags = newFlags | KDDockWidgets::Config::Flag_AlwaysShowTabs;

    KDDockWidgets::Config::self().setFlags(newFlags);

    auto m = createMainWindow();

    auto d1 = createDockWidget("1", new QTextEdit());
    auto d2 = createDockWidget("2", new QTextEdit());
    m->addDockWidget(d1, Location_OnTop);

    if (tabsAlwaysVisible) {
        if (hiddenTitleBar)
            QVERIFY(!d1->dptr()->frame()->titleBar()->isVisible());
        else
            QVERIFY(d1->dptr()->frame()->titleBar()->isVisible());
    } else {
        QVERIFY(d1->dptr()->frame()->titleBar()->isVisible());
    }

    d1->addDockWidgetAsTab(d2);

    QVERIFY(d2->dptr()->frame()->titleBar()->isVisible() ^ hiddenTitleBar);

    d2->close();
    m->layoutWidget()->checkSanity();
    delete d2;
    if (tabsAlwaysVisible) {
        if (hiddenTitleBar)
            QVERIFY(!d1->dptr()->frame()->titleBar()->isVisible());
        else
            QVERIFY(d1->dptr()->frame()->titleBar()->isVisible());
    } else {
        QVERIFY(d1->dptr()->frame()->titleBar()->isVisible());
    }
}

void TestDocks::tst_toggleDockWidgetWithHiddenTitleBar()
{
    EnsureTopLevelsDeleted e;
    KDDockWidgets::Config::self().setFlags(KDDockWidgets::Config::Flag_HideTitleBarWhenTabsVisible | KDDockWidgets::Config::Flag_AlwaysShowTabs);
    auto m = createMainWindow();

    auto d1 = createDockWidget("1", new QTextEdit());
    m->addDockWidget(d1, Location_OnTop);

    QVERIFY(!d1->dptr()->frame()->titleBar()->isVisible());

    d1->toggleAction()->setChecked(false);
    auto f1 = d1->dptr()->frame();
    Testing::waitForDeleted(f1);
    d1->toggleAction()->setChecked(true);
    QVERIFY(d1->dptr()->frame());
    QVERIFY(!d1->dptr()->frame()->titleBar()->isVisible());
}

void TestDocks::tst_availableSizeWithPlaceholders()
{
    // Tests MultiSplitterLayout::available() with and without placeholders. The result should be the same.

    EnsureTopLevelsDeleted e;
    QVector<DockDescriptor> docks1 = {
        {Location_OnBottom, -1, nullptr, InitialVisibilityOption::StartHidden },
        {Location_OnBottom, -1, nullptr, InitialVisibilityOption::StartHidden },
        {Location_OnBottom, -1, nullptr, InitialVisibilityOption::StartHidden },
        };

    QVector<DockDescriptor> docks2 = {
        {Location_OnBottom, -1, nullptr, InitialVisibilityOption::StartVisible },
        {Location_OnBottom, -1, nullptr, InitialVisibilityOption::StartVisible },
        {Location_OnBottom, -1, nullptr, InitialVisibilityOption::StartVisible },
        };

    QVector<DockDescriptor> empty;

    auto m1 = createMainWindow(docks1);
    auto m2 = createMainWindow(docks2);
    auto m3 = createMainWindow(empty);

    auto layout1 = m1->multiSplitter();
    auto layout2 = m2->multiSplitter();
    auto layout3 = m3->multiSplitter();

    auto f20 = docks2.at(0).createdDock->dptr()->frame();

    docks2.at(0).createdDock->close();
    docks2.at(1).createdDock->close();
    docks2.at(2).createdDock->close();
    QVERIFY(Testing::waitForDeleted(f20));

    QCOMPARE(layout1->size(), layout2->size());
    QCOMPARE(layout1->size(), layout3->size());

    QCOMPARE(layout1->availableSize(), layout2->availableSize());
    QCOMPARE(layout1->availableSize(), layout3->availableSize());

    // Now show 1 widget in m1 and m3
    docks1.at(0).createdDock->show();
    m3->addDockWidget(docks2.at(0).createdDock, Location_OnBottom); // just steal from m2

    QCOMPARE(layout1->size(), layout3->size());

    Frame *f10 = docks1.at(0).createdDock->dptr()->frame();
    Item *item10 = layout1->itemForFrame(f10);
    Item *item30 = layout3->itemForFrame(docks2.at(0).createdDock->dptr()->frame());

    QCOMPARE(item10->geometry(), item30->geometry());
    QCOMPARE(item10->guestWidget()->minSize(), item10->guestWidget()->minSize());
    QCOMPARE(item10->minSize(), item30->minSize());
    QCOMPARE(layout1->availableSize(), layout3->availableSize());

    layout1->checkSanity();
    layout2->checkSanity();
    layout3->checkSanity();

    // Cleanup
    docks1.at(0).createdDock->deleteLater();
    docks1.at(1).createdDock->deleteLater();
    docks1.at(2).createdDock->deleteLater();
    docks2.at(0).createdDock->deleteLater();
    docks2.at(1).createdDock->deleteLater();
    docks2.at(2).createdDock->deleteLater();
    QVERIFY(Testing::waitForDeleted(docks2.at(2).createdDock));
}

void TestDocks::tst_anchorFollowingItselfAssert()
{
    // 1. Tests that we don't assert in Anchor::setFollowee()
    //  ASSERT: "this != m_followee" in file ../src/multisplitter/Anchor.cpp
    EnsureTopLevelsDeleted e;
    QVector<DockDescriptor> docks = {
        {Location_OnLeft, -1, nullptr, InitialVisibilityOption::StartHidden },
        {Location_OnTop, -1, nullptr, InitialVisibilityOption::StartVisible },
        {Location_OnRight, -1, nullptr, InitialVisibilityOption::StartVisible },
        {Location_OnLeft, -1, nullptr, InitialVisibilityOption::StartVisible },
        {Location_OnRight, -1, nullptr, InitialVisibilityOption::StartHidden },
        {Location_OnRight, -1, nullptr, InitialVisibilityOption::StartVisible } };

    auto m = createMainWindow(docks);
    auto dropArea = m->dropArea();
    MultiSplitter *layout = dropArea;
    layout->checkSanity();

    auto dock1 = docks.at(1).createdDock;
    auto dock2 = docks.at(2).createdDock;
    dock2->setFloating(true);
    auto fw2 = dock2->floatingWindow();
    dropArea->addWidget(fw2->dropArea(), Location_OnLeft, dock1->dptr()->frame());
    dock2->setFloating(true);
    fw2 = dock2->floatingWindow();
    dropArea->addWidget(fw2->dropArea(), Location_OnRight, dock1->dptr()->frame());

    docks.at(0).createdDock->deleteLater();
    docks.at(4).createdDock->deleteLater();
    Testing::waitForDeleted(docks.at(4).createdDock);
}

void TestDocks::tst_positionWhenShown()
{
    // Tests that when showing a dockwidget it shows in the same position as before
    EnsureTopLevelsDeleted e;
    auto window = createMainWindow();
    auto dock1 = new DockWidgetType("1");
    dock1->show();
    dock1->window()->move(100, 100);
    QCOMPARE(dock1->window()->windowHandle()->frameGeometry().topLeft(), QPoint(100, 100));

    dock1->close();
    dock1->show();
    QCOMPARE(dock1->window()->windowHandle()->frameGeometry().topLeft(), QPoint(100, 100));

    // Cleanup
    window->layoutWidget()->checkSanity();
    dock1->deleteLater();
    QVERIFY(Testing::waitForDeleted(dock1));
}

void TestDocks::tst_moreTitleBarCornerCases()
{
    {
        EnsureTopLevelsDeleted e;
        auto dock1 = createDockWidget("dock1", new QPushButton("foo1"));
        auto dock2 = createDockWidget("dock2", new QPushButton("foo2"));
        dock1->show();
        dock2->show();
        auto fw2 = dock2->window();
        dock1->addDockWidgetToContainingWindow(dock2, Location_OnLeft);
        QVERIFY(dock1->dptr()->frame()->titleBar()->isVisible());
        QVERIFY(dock2->dptr()->frame()->titleBar()->isVisible());
        QVERIFY(dock1->dptr()->frame()->titleBar() != dock2->dptr()->frame()->titleBar());
        auto fw = dock1->floatingWindow();
        QVERIFY(fw->titleBar()->isVisible());
        QVERIFY(fw->titleBar() != dock1->dptr()->frame()->titleBar());
        QVERIFY(fw->titleBar() != dock2->dptr()->frame()->titleBar());
        delete fw;
        delete fw2;
    }

    {
        EnsureTopLevelsDeleted e;
        auto dock1 = createDockWidget("dock1", new QPushButton("foo1"));
        auto dock2 = createDockWidget("dock2", new QPushButton("foo2"));
        dock1->show();
        dock2->show();
        auto fw1 = dock1->floatingWindow();
        auto fw2 = dock2->floatingWindow();
        fw1->dropArea()->drop(fw2, Location_OnRight, nullptr);
        QVERIFY(fw1->titleBar()->isVisible());
        QVERIFY(dock1->dptr()->frame()->titleBar()->isVisible());
        QVERIFY(dock2->dptr()->frame()->titleBar()->isVisible());
        QVERIFY(dock1->dptr()->frame()->titleBar() != dock2->dptr()->frame()->titleBar());
        QVERIFY(fw1->titleBar() != dock1->dptr()->frame()->titleBar());
        QVERIFY(fw1->titleBar() != dock2->dptr()->frame()->titleBar());
        delete fw1;
        delete fw2;
    }

    {
        // Tests that restoring a single floating dock widget doesn't make it show two title-bars
        // As reproduced myself... and fixed in this commit

        EnsureTopLevelsDeleted e;
        auto dock1 = createDockWidget("dock1", new QPushButton("foo1"));
        dock1->show();

        auto fw1 = dock1->floatingWindow();
        QVERIFY(!dock1->dptr()->frame()->titleBar()->isVisible());
        QVERIFY(fw1->titleBar()->isVisible());

        LayoutSaver saver;
        const QByteArray saved = saver.serializeLayout();
        saver.restoreLayout(saved);

        delete fw1; // the old window

        fw1 = dock1->floatingWindow();
        QVERIFY(dock1->isVisible());
        QVERIFY(!dock1->dptr()->frame()->titleBar()->isVisible());
        QVERIFY(fw1->titleBar()->isVisible());
        delete dock1->window();
    }
}



void TestDocks::tst_isInMainWindow()
{
    EnsureTopLevelsDeleted e;
    auto dw = new DockWidgetType(QStringLiteral("FOO"));
    dw->show();
    auto fw = dw->window();
    QVERIFY(!dw->isInMainWindow());
    auto m1 = createMainWindow(QSize(2560, 809), MainWindowOption_None, "MainWindow1");
    m1->addDockWidget(dw, KDDockWidgets::Location_OnLeft);
    QVERIFY(dw->isInMainWindow());
    delete fw;

    // Also test after creating the MainWindow, as the FloatingWindow will get parented to it
    auto dw2 = new DockWidgetType(QStringLiteral("2"));
    dw2->show();
    QVERIFY(!dw2->isInMainWindow());
    delete dw2->window();
}

void TestDocks::tst_sizeConstraintWarning()
{
    // Tests that we don't get the warning: MultiSplitterLayout::checkSanity: Widget has height= 122 but minimum is 144 KDDockWidgets::Item
    // Code autogenerated by the fuzzer:
    EnsureTopLevelsDeleted e;
    SetExpectedWarning sew("Dock widget already exists in the layout");

    auto window = createMainWindow();
    QList<DockWidgetBase *> listDockWidget;
    {
       auto dock = new DockWidgetType("foo-0");
       dock->setWidget(new QTextEdit());
       listDockWidget.append(dock);
    }
    {
       auto dock = new DockWidgetType("foo-1");
       dock->setWidget(new QTextEdit());
       listDockWidget.append(dock);
    }
    {
       auto dock = new DockWidgetType("foo-2");
       dock->setWidget(new QTextEdit());
       listDockWidget.append(dock);
    }
    {
       auto dock = new DockWidgetType("foo-3");
       dock->setWidget(new QTextEdit());
       listDockWidget.append(dock);
    }
    {
       auto dock = new DockWidgetType("foo-4");
       dock->setWidget(new QTextEdit());
       listDockWidget.append(dock);
    }
    {
       auto dock = new DockWidgetType("foo-5");
       dock->setWidget(new QTextEdit());
       listDockWidget.append(dock);
    }
    {
       auto dock = new DockWidgetType("foo-6");
       dock->setWidget(new QTextEdit());
       listDockWidget.append(dock);
    }
    {
       auto dock = new DockWidgetType("foo-7");
       dock->setWidget(new QTextEdit());
       listDockWidget.append(dock);
    }
    {
       auto dock = new DockWidgetType("foo-8");
       dock->setWidget(new QTextEdit());
       listDockWidget.append(dock);
    }
    {
       auto dock = new DockWidgetType("foo-9");
       dock->setWidget(new QTextEdit());
       listDockWidget.append(dock);
    }
    {
       auto dock = new DockWidgetType("foo-10");
       dock->setWidget(new QTextEdit());
       listDockWidget.append(dock);
    }
    {
       auto dock = new DockWidgetType("foo-11");
       dock->setWidget(new QTextEdit());
       listDockWidget.append(dock);
    }
    {
       auto dock = new DockWidgetType("foo-12");
       dock->setWidget(new QTextEdit());
       listDockWidget.append(dock);
    }
    {
       auto dock = new DockWidgetType("foo-13");
       dock->setWidget(new QTextEdit());
       listDockWidget.append(dock);
    }
    {
       auto dock = new DockWidgetType("foo-14");
       dock->setWidget(new QTextEdit());
       listDockWidget.append(dock);
    }
    {
       auto dock = new DockWidgetType("foo-15");
       dock->setWidget(new QTextEdit());
       listDockWidget.append(dock);
    }
    {
       auto dock = new DockWidgetType("foo-16");
       dock->setWidget(new QTextEdit());
       listDockWidget.append(dock);
    }
    {
       auto dock = new DockWidgetType("foo-17");
       dock->setWidget(new QTextEdit());
       listDockWidget.append(dock);
    }
    {
       auto dock = new DockWidgetType("foo-18");
       dock->setWidget(new QTextEdit());
       listDockWidget.append(dock);
    }

    auto dropArea = window->dropArea();
    window->addDockWidget(listDockWidget.at(0), static_cast<Location>(2));
    dropArea->checkSanity();

    window->addDockWidget(listDockWidget.at(1), static_cast<Location>(1));
    dropArea->checkSanity();

    listDockWidget.at(2 - 1)->addDockWidgetAsTab(listDockWidget.at(2));
    dropArea->checkSanity();

    window->addDockWidget(listDockWidget.at(3-1), static_cast<Location>(2), listDockWidget.at(3), static_cast<InitialVisibilityOption>(1));
    dropArea->checkSanity();

    listDockWidget.at(4 - 1)->addDockWidgetAsTab(listDockWidget.at(4));
    dropArea->checkSanity();

    window->addDockWidget(listDockWidget.at(5), static_cast<Location>(1));
    dropArea->checkSanity();

    window->addDockWidget(listDockWidget.at(6), static_cast<Location>(1));
    dropArea->checkSanity();

    window->addDockWidget(listDockWidget.at(7), static_cast<Location>(4));
    dropArea->checkSanity();

    window->addDockWidget(listDockWidget.at(8-1), static_cast<Location>(1), listDockWidget.at(8), static_cast<InitialVisibilityOption>(1));
    dropArea->checkSanity();

    window->addDockWidget(listDockWidget.at(9), static_cast<Location>(2));
    dropArea->checkSanity();

    window->addDockWidget(listDockWidget.at(10-1), static_cast<Location>(2), listDockWidget.at(10), static_cast<InitialVisibilityOption>(1));
    dropArea->checkSanity();

    listDockWidget.at(11 - 1)->addDockWidgetAsTab(listDockWidget.at(11));
    dropArea->checkSanity();

    listDockWidget.at(12 - 1)->addDockWidgetAsTab(listDockWidget.at(12));
    dropArea->checkSanity();

    window->addDockWidget(listDockWidget.at(13), static_cast<Location>(4));
    dropArea->checkSanity();

    window->addDockWidget(listDockWidget.at(14), static_cast<Location>(2));
    dropArea->checkSanity();

    window->addDockWidget(listDockWidget.at(15), static_cast<Location>(3));
    dropArea->checkSanity();

    window->addDockWidget(listDockWidget.at(16), static_cast<Location>(4));
    dropArea->checkSanity();

    listDockWidget.at(17 - 1)->addDockWidgetAsTab(listDockWidget.at(17));
    dropArea->checkSanity();
    listDockWidget.at(18 - 1)->addDockWidgetAsTab(listDockWidget.at(18));
    dropArea->checkSanity();

    auto docks = DockRegistry::self()->dockwidgets();
    auto lastDock = docks.last();
    for (auto dock: docks)
        dock->deleteLater();

    Testing::waitForDeleted(lastDock);
}

void TestDocks::tst_stuckSeparator()
{
    const QString absoluteLayoutFileName = QStringLiteral(":/layouts/stuck-separator.json");

    EnsureTopLevelsDeleted e;
    auto m1 = createMainWindow(QSize(2560, 809), MainWindowOption_None, "MainWindow1");
    const int numDockWidgets = 26;
    DockWidgetBase *dw25 = nullptr;
    for (int i = 0; i < numDockWidgets; ++i) {
        auto createdDw = createDockWidget(QStringLiteral("dock-%1").arg(i));
        if (i == 25)
            dw25 = createdDw;
    }

    LayoutSaver restorer;
    QVERIFY(restorer.restoreFromFile(absoluteLayoutFileName));

    Frame *frame25 = dw25->dptr()->frame();
    ItemBoxContainer *root = m1->multiSplitter()->rootItem();
    Item *item25 = root->itemForWidget(frame25);
    ItemBoxContainer *container25 = item25->parentBoxContainer();
    Separator::List separators = container25->separators();
    QCOMPARE(separators.size(), 1);

    Separator *separator25 = separators.constFirst();
    const int sepMin = container25->minPosForSeparator_global(separator25);
    const int sepMax = container25->maxPosForSeparator_global(separator25);

    QVERIFY(sepMin <= sepMax);

    for (auto dw : DockRegistry::self()->dockwidgets()) {
        delete dw;
    }
}

void TestDocks::tst_titlebar_getter()
{
    EnsureTopLevelsDeleted e;
    auto m = createMainWindow(QSize(1000, 1000), MainWindowOption_HasCentralFrame);
    m->resize(QSize(500, 500));
    m->show();

    auto w1 = new MyWidget2(QSize(400, 400));
    auto d1 = createDockWidget("1", w1);

    m->addDockWidget(d1, Location_OnTop);

    QVERIFY(d1->titleBar()->isVisible());
    d1->setFloating(true);
    QVERIFY(d1->floatingWindow());
    QVERIFY(d1->floatingWindow()->isVisible());
    QVERIFY(d1->titleBar()->isVisible());
}

void TestDocks::tst_dockNotFillingSpace()
{
     EnsureTopLevelsDeleted e;
     auto m = createMainWindow(QSize(1000, 1000));
     m->resize(QSize(500, 500));
     m->show();

     auto d1 = createDockWidget("1", new QTextEdit());
     auto d2 = createDockWidget("2", new QTextEdit());
     auto d3 = createDockWidget("3", new QTextEdit());

     m->addDockWidget(d1, Location_OnTop);
     m->addDockWidget(d2, Location_OnBottom);
     m->addDockWidget(d3, Location_OnBottom);

     Frame *frame2 = d2->dptr()->frame();
     d1->close();
     d2->close();
     Testing::waitForDeleted(frame2);

     auto layout = m->multiSplitter();
     QVERIFY(layout->checkSanity());

     delete d1;
     delete d2;
}

void TestDocks::tst_lastFloatingPositionIsRestored()
{
    EnsureTopLevelsDeleted e;

    auto m1 = createMainWindow();
    auto dock1 = createDockWidget("dock1");
    dock1->show();
    QPoint targetPos = QPoint(340, 340);
    dock1->window()->move(targetPos);
    auto oldFw = dock1->window();

    LayoutSaver saver;
    QByteArray saved = saver.serializeLayout();

    dock1->window()->move(0, 0);
    dock1->close();
    delete oldFw;

    saver.restoreLayout(saved);
    QCOMPARE(dock1->window()->pos(), targetPos);
    QCOMPARE(dock1->window()->frameGeometry().topLeft(), targetPos);

    // Adjsut to what we got without the frame
    targetPos = dock1->window()->geometry().topLeft();

    // Now dock it:
    m1->addDockWidget(dock1, Location_OnTop);
    QCOMPARE(dock1->dptr()->lastPositions().lastFloatingGeometry().topLeft(), targetPos);

    dock1->setFloating(true);
    QCOMPARE(dock1->window()->geometry().topLeft(), targetPos);

    saver.restoreLayout(saved);
    QCOMPARE(dock1->window()->geometry().topLeft(), targetPos);

    // Dock again and save:
    m1->addDockWidget(dock1, Location_OnTop);
    saved = saver.serializeLayout();
    dock1->setFloating(true);
    dock1->window()->move(0, 0);
    saver.restoreLayout(saved);
    QVERIFY(!dock1->isFloating());
    dock1->setFloating(true);
    QCOMPARE(dock1->window()->geometry().topLeft(), targetPos);
    delete dock1->window();
}

void TestDocks::tst_titleBarFocusedWhenTabsChange()
{
     EnsureTopLevelsDeleted e;
     KDDockWidgets::Config::self().setFlags(KDDockWidgets::Config::Flag_TitleBarIsFocusable);

     auto le1 = new FocusableWidget();
     le1->setObjectName("le1");
     auto dock1 = createDockWidget(QStringLiteral("dock1"), le1);
     auto dock2 = createDockWidget(QStringLiteral("dock2"), new FocusableWidget());
     auto dock3 = createDockWidget(QStringLiteral("dock3"), new FocusableWidget());
     auto oldFw1 = dock1->window();
     auto oldFw2 = dock2->window();
     auto oldFw3 = dock3->window();

     auto m1 = createMainWindow(QSize(2560, 809), MainWindowOption_None, "MainWindow1");

     m1->addDockWidget(dock1, Location_OnLeft);
     m1->addDockWidget(dock2, Location_OnRight);
     delete oldFw1;
     delete oldFw2;
     dock2->addDockWidgetAsTab(dock3);
     delete oldFw3;

     TitleBar *titleBar1 = dock1->titleBar();
     dock1->widget()->setFocus(Qt::MouseFocusReason);

     QVERIFY(dock1->isFocused() || Testing::waitForEvent(dock1->widget(), QEvent::FocusIn));
     QVERIFY(titleBar1->isFocused());

     auto frame2 = dock2->dptr()->frame();

     TabWidget *tb2 = frame2->tabWidget();
     QCOMPARE(tb2->currentIndex(), 1); // Was the last to be added

     auto tabBar2 = tb2->tabBar();
     const QRect rect0 = tabBar2->rectForTab(0);
     const QPoint globalPos = tabBar2->asWidget()->mapToGlobal(rect0.topLeft()) + QPoint(5, 5);
     Tests::clickOn(globalPos, tabBar2->asWidget());

     QVERIFY(!titleBar1->isFocused());
     QVERIFY(dock2->titleBar()->isFocused());

     // Test that clicking on a tab that is already current will also set focus
     dock1->setFocus(Qt::MouseFocusReason);
     QVERIFY(dock1->titleBar()->isFocused());
     QVERIFY(!dock2->titleBar()->isFocused());

#ifdef KDDOCKWIDGETS_QTWIDGETS
     // TODO: Not yet ready for QtQuick. The TitleBar.qml is clicked, but we check the C++ TitleBar for focus
     Tests::clickOn(globalPos, tabBar2->asWidget());
     QVERIFY(!dock1->titleBar()->isFocused());
     QVERIFY(dock2->titleBar()->isFocused());
#endif
}

#ifdef KDDOCKWIDGETS_QTWIDGETS

void TestDocks::tst_tabsNotClickable()
{
    // Well, not a great unit-test, as it's only repro when it's Windows sending the native event
    // Can't repro with fabricated events. Uncomment the WAIT and test different configs manually
    EnsureTopLevelsDeleted e;
    KDDockWidgets::Config::self().setFlags(KDDockWidgets::Config::Flag_Default  | KDDockWidgets::Config::Flag_HideTitleBarWhenTabsVisible);

    auto dock1 = createDockWidget("dock1", new QWidget());
    auto dock2 = createDockWidget("dock2", new QWidget());
    dock1->addDockWidgetAsTab(dock2);

    auto frame = qobject_cast<FrameWidget *>(dock1->dptr()->frame());
    QCOMPARE(frame->currentIndex(), 1);

    QTest::qWait(500); // wait for window to get proper geometry

    const QPoint clickPoint = frame->tabBar()->mapToGlobal(frame->tabBar()->tabRect(0).center());
    QCursor::setPos(clickPoint); // Just for visual debug when needed

    pressOn(clickPoint, frame->tabBar());
    releaseOn(clickPoint, frame->tabBar());

   // WAIT // Uncomment for MANUAL test. Also test by adding Flag_AlwaysShowTabs

    QCOMPARE(frame->currentIndex(), 0);

    delete frame->window();
}

void TestDocks::tst_mainWindowAlwaysHasCentralWidget()
{
    EnsureTopLevelsDeleted e;

    auto m = createMainWindow();

    QWidget *central = m->centralWidget();
    auto dropArea = m->dropArea();
    QVERIFY(dropArea);

    QPointer<Frame> centralFrame = static_cast<Frame*>(dropArea->centralFrame()->guestAsQObject());
    QVERIFY(central);
    QVERIFY(dropArea);
    QCOMPARE(dropArea->count(), 1);
    QVERIFY(centralFrame);
    QCOMPARE(centralFrame->dockWidgetCount(), 0);

    // Add a tab
    auto dock = createDockWidget("doc1", Qt::green);
    m->addDockWidgetAsTab(dock);
    QCOMPARE(dropArea->count(), 1);
    QCOMPARE(centralFrame->dockWidgetCount(), 1);

    qDebug() << "Central widget width=" << central->size() << "; mainwindow="
             << m->size();

    // Detach tab
    QPoint globalPressPos = dragPointForWidget(centralFrame.data(), 0);
    QTabBar *tabBar = static_cast<FrameWidget*>(centralFrame.data())->tabBar();
    QVERIFY(tabBar);
    qDebug() << "Detaching tab from dropArea->size=" << dropArea->QWidget::size() << "; dropArea=" << dropArea;
    drag(tabBar, globalPressPos, m->geometry().bottomRight() + QPoint(30, 30));

    QVERIFY(centralFrame);
    QCOMPARE(dropArea->count(), 1);
    QCOMPARE(centralFrame->dockWidgetCount(), 0);
    QVERIFY(dropArea->checkSanity());

    delete dock->window();
}

void TestDocks::tst_dockableMainWindows()
{
    EnsureTopLevelsDeleted e;

     auto m1 = createMainWindow();
     auto dock1 = createDockWidget("dock1", new QPushButton("foo"));
     m1->addDockWidget(dock1, Location_OnTop);

     auto m2 = new KDDockWidgets::MainWindow("mainwindow-dockable");
     auto m2Container = createDockWidget("mainwindow-dw", m2);
     auto menubar = m2->menuBar();
     menubar->addMenu("File");
     menubar->addMenu("View");
     menubar->addMenu("Help");
     m2Container->show();

     auto dock21 = createDockWidget("dock21", new QPushButton("foo"));
     auto dock22 = createDockWidget("dock22", new QPushButton("foo"));
     m2->addDockWidget(dock21, Location_OnLeft);
     m2->addDockWidget(dock22, Location_OnRight);

     auto fw = m2Container->floatingWindow();
     TitleBar *fwTitleBar = fw->titleBar();

     QVERIFY(fw->hasSingleFrame());
     QVERIFY(fw->hasSingleDockWidget());

     // Check that the inner-inner dock widgets have a visible title-bar
     QVERIFY(dock21->titleBar()->isVisible());
     QVERIFY(dock22->titleBar()->isVisible());
     QVERIFY(dock21->titleBar() != fwTitleBar);
     QVERIFY(dock22->titleBar() != fwTitleBar);

     const QPoint startPoint = fwTitleBar->mapToGlobal(QPoint(5, 5));
     const QPoint destination = startPoint + QPoint(20, 20);

     // Check that we don't get the "Refusing to itself" warning. not actually dropping anywhere
     drag(fwTitleBar, startPoint, destination);

     // The FloatingWindow has a single DockWidget, so it shows the title bar, while the Frame doesn't
     QVERIFY(fwTitleBar->isVisible());
     QVERIFY(!m2Container->dptr()->frame()->titleBar()->isVisible());

     fw->dropArea()->addDockWidget(dock1, Location::Location_OnLeft, nullptr);
     // Now the FloatingWindow has two dock widgets, so our main window dock widget also shows the title bar
     QVERIFY(fwTitleBar->isVisible());
     QVERIFY(m2Container->dptr()->frame()->titleBar()->isVisible());

     // Put it how it was, FloatingWindow is single dock again
     auto frame1 = dock1->dptr()->frame();
     dock1->close();
     Testing::waitForDeleted(frame1);
     QVERIFY(fwTitleBar->isVisible());
     QVERIFY(!m2Container->dptr()->frame()->titleBar()->isVisible());

     // Repeat, but instead of closing dock1, we float it
     fw->dropArea()->addDockWidget(dock1, Location::Location_OnLeft, nullptr);
     QVERIFY(fwTitleBar->isVisible());
     QVERIFY(m2Container->dptr()->frame()->titleBar()->isVisible());
     frame1 = dock1->dptr()->frame();
     frame1->titleBar()->onFloatClicked();
     QVERIFY(fwTitleBar->isVisible());

     QVERIFY(!m2Container->dptr()->frame()->titleBar()->isVisible());

     fw->dropArea()->addDockWidget(dock1, Location::Location_OnLeft, nullptr);
}

// No need to port to QtQuick
void TestDocks::tst_floatingWindowDeleted()
{
    // Tests a case where the empty floating dock widget wouldn't be deleted
    // Doesn't repro QTBUG-83030 unfortunately, as we already have an event loop running
    // but let's leave this here nontheless
    class MyMainWindow : public KDDockWidgets::MainWindow {
    public:

        MyMainWindow()
            : KDDockWidgets::MainWindow("tst_floatingWindowDeleted", MainWindowOption_None)
        {
            auto dock1 = new KDDockWidgets::DockWidget(QStringLiteral("DockWidget #1"));
            auto myWidget = new QWidget();
            dock1->setWidget(myWidget);
            dock1->resize(600, 600);
            dock1->show();

            auto dock2 = new KDDockWidgets::DockWidget(QStringLiteral("DockWidget #2"));
            myWidget = new QWidget();
            dock2->setWidget(myWidget);
            dock2->resize(600, 600);
            dock2->show();

            dock1->addDockWidgetAsTab(dock2);
        }
    };

    MyMainWindow m;
}

void TestDocks::tst_addToSmallMainWindow6()
{
    EnsureTopLevelsDeleted e;
    // Test test shouldn't spit any warnings

    QWidget container;
    auto lay = new QVBoxLayout(&container);
    MainWindow m("MyMainWindow_tst_addToSmallMainWindow8", MainWindowOption_None);
    lay->addWidget(&m);
    container.resize(100, 100);
    Testing::waitForResize(&container);
    container.show();
    Testing::waitForResize(&m);
    auto dock1 = createDockWidget("dock1", new MyWidget2(QSize(50, 240)));
    auto dock2 = createDockWidget("dock2", new MyWidget2(QSize(50, 240)));
    m.addDockWidget(dock1, KDDockWidgets::Location_OnBottom);
    m.addDockWidget(dock2, KDDockWidgets::Location_OnBottom);
    Testing::waitForResize(&m);
    QVERIFY(m.dropArea()->checkSanity());
}


void TestDocks::tst_closeRemovesFromSideBar()
{
    EnsureTopLevelsDeleted e;
    KDDockWidgets::Config::self().setFlags(KDDockWidgets::Config::Flag_AutoHideSupport);
    auto m1 = createMainWindow(QSize(1000, 1000), MainWindowOption_None);
    auto dw1 = new DockWidgetType(QStringLiteral("1"));
    auto fw1 = dw1->window();
    m1->addDockWidget(dw1, Location_OnBottom);
    m1->moveToSideBar(dw1);

    QVERIFY(!dw1->isOverlayed());
    QVERIFY(!dw1->isVisible());
    QVERIFY(dw1->isInSideBar());

    SideBar *sb = m1->sideBarForDockWidget(dw1);
    QVERIFY(sb);

    // Overlay it:
    sb->toggleOverlay(dw1);
    QVERIFY(dw1->isOverlayed());
    QVERIFY(dw1->isVisible());
    QCOMPARE(dw1->sideBarLocation(), sb->location());
    QVERIFY(dw1->isInMainWindow());
    QVERIFY(!dw1->isFloating());

    // Close it while it's overlayed:
    dw1->close();
    QVERIFY(!dw1->isInMainWindow());
    QVERIFY(!dw1->isOverlayed());
    QVERIFY(!dw1->isVisible());
    QCOMPARE(dw1->sideBarLocation(), SideBarLocation::None);

    delete fw1;
}

void TestDocks::tst_restoreSideBar()
{
    SideBarLocation loc;
    QByteArray serialized; // serialization after having 1 sidebar visible
    QByteArray beforeSideBarSerialized; // serialization without any sidebar visible

    {
        LayoutSaver saver;
        EnsureTopLevelsDeleted e;
        KDDockWidgets::Config::self().setFlags(KDDockWidgets::Config::Flag_AutoHideSupport);
        auto m1 = createMainWindow(QSize(1000, 1000), MainWindowOption_None, "MW1");
        auto dw1 = new DockWidgetType(QStringLiteral("1"));
        auto fw1 = dw1->window();
        m1->addDockWidget(dw1, Location_OnBottom);
        beforeSideBarSerialized = saver.serializeLayout();
        QVERIFY(!m1->anySideBarIsVisible());
        m1->moveToSideBar(dw1);
        QVERIFY(m1->anySideBarIsVisible());

        QVERIFY(!dw1->isOverlayed());
        QVERIFY(!dw1->isVisible());
        loc = dw1->sideBarLocation();
        QVERIFY(loc != SideBarLocation::None);

        serialized = saver.serializeLayout();

        delete fw1;
    }

    EnsureTopLevelsDeleted e;
    KDDockWidgets::Config::self().setFlags(KDDockWidgets::Config::Flag_AutoHideSupport);
    auto m1 = createMainWindow(QSize(1000, 1000), MainWindowOption_None, "MW1");
    auto dw1 = new DockWidgetType(QStringLiteral("1"));
    auto fw1 = dw1->window();
    m1->addDockWidget(dw1, Location_OnBottom);
    QVERIFY(!m1->anySideBarIsVisible());
    QVERIFY(!dw1->isOverlayed());
    QVERIFY(dw1->isVisible());
    QVERIFY(!dw1->isFloating());
    QVERIFY(dw1->isInMainWindow());

    LayoutSaver restorer;
    restorer.restoreLayout(serialized);

    QVERIFY(!dw1->isOverlayed());
    QVERIFY(!dw1->isVisible());
    QVERIFY(!dw1->isInMainWindow());
    QVERIFY(m1->anySideBarIsVisible());

    QCOMPARE(loc, dw1->sideBarLocation());

    restorer.restoreLayout(beforeSideBarSerialized);
    QVERIFY(!dw1->isOverlayed());
    QVERIFY(dw1->isVisible());
    QVERIFY(!dw1->isFloating());
    QVERIFY(dw1->isInMainWindow());
    QVERIFY(!m1->anySideBarIsVisible());

    delete fw1;
}

void TestDocks::tst_toggleActionOnSideBar()
{
    // When a dock widget is in the sidebar and we use DockWidget::toggleAction() then it should
    // toggle visibility without removing it from the sidebar

    EnsureTopLevelsDeleted e;
    KDDockWidgets::Config::self().setFlags(KDDockWidgets::Config::Flag_AutoHideSupport);
    auto m1 = createMainWindow(QSize(1000, 1000), MainWindowOption_None, "MW1");
    auto dw1 = new DockWidgetType("1");
    m1->addDockWidget(dw1, Location_OnBottom);
    dw1->moveToSideBar();

    QVERIFY(!dw1->isVisible());
    QVERIFY(!dw1->isOverlayed());
    QVERIFY(dw1->isInSideBar());
    QVERIFY(!dw1->isInMainWindow());

    QAction *action = dw1->toggleAction();
    action->trigger();

    QVERIFY(dw1->isVisible());
    QVERIFY(dw1->isOverlayed());
    QVERIFY(dw1->isInMainWindow());

    QVERIFY(dw1->isInSideBar());
    action->trigger();

    QVERIFY(!dw1->isOverlayed());
    QVERIFY(!dw1->isInMainWindow());

    QVERIFY(dw1->isInSideBar());
    QVERIFY(!dw1->isInMainWindow());
}

void TestDocks::tst_deleteOnCloseWhenOnSideBar()
{
    EnsureTopLevelsDeleted e;
    KDDockWidgets::Config::self().setFlags(KDDockWidgets::Config::Flag_AutoHideSupport);
    auto m = createMainWindow(QSize(800, 500), MainWindowOption_None);
    QPointer<DockWidgetBase> dock1 = createDockWidget("dock1", new MyWidget2(QSize(400, 400)), DockWidgetBase::Option_DeleteOnClose);
    m->addDockWidget(dock1, Location_OnLeft);

    dock1->moveToSideBar();
    QVERIFY(dock1);
    QVERIFY(dock1->isInSideBar());

    QTest::qWait(500);
    QVERIFY(dock1);
}

void TestDocks::tst_sidebarOverlayGetsHiddenOnClick()
{
    EnsureTopLevelsDeleted e;
    KDDockWidgets::Config::self().setFlags(KDDockWidgets::Config::Flag_AutoHideSupport);

    {
        // Case #1 click on another dockwidget should hide the overlay

        auto m1 = createMainWindow(QSize(1000, 1000), MainWindowOption_None, "MW1");
        auto dw1 = new DockWidgetType(QStringLiteral("1"));
        auto dw2 = new DockWidgetType(QStringLiteral("2"));

        m1->addDockWidget(dw1, Location_OnBottom);
        m1->addDockWidget(dw2, Location_OnBottom);

        m1->moveToSideBar(dw1);
        m1->overlayOnSideBar(dw1);

        QVERIFY(dw1->isOverlayed());

        Tests::clickOn(dw2->mapToGlobal(dw2->rect().bottomLeft() + QPoint(5, -5)), dw2);
        QVERIFY(!dw1->isOverlayed());

        auto widget2 = new MyWidget("foo");
        dw2->setWidget(widget2);
        m1->overlayOnSideBar(dw1);
        QVERIFY(dw1->isOverlayed());

        Tests::clickOn(widget2->mapToGlobal(widget2->rect().bottomLeft() + QPoint(5, -5)), widget2);
        QVERIFY(!dw1->isOverlayed());

        delete dw1;
    }

    {
        // Case #1 click on empty main window space, should hide the overlay

        auto m1 = createMainWindow(QSize(1000, 1000), MainWindowOption_None, "MW1");
        auto dw1 = new DockWidgetType(QStringLiteral("1"));

        m1->addDockWidget(dw1, Location_OnBottom);

        m1->moveToSideBar(dw1);
        m1->overlayOnSideBar(dw1);

        QVERIFY(dw1->isOverlayed());

        const QPoint localPt(100, 250);
        Tests::clickOn(m1->mapToGlobal(m1->rect().topLeft() + localPt), m1->childAt(localPt));
        QVERIFY(!dw1->isOverlayed());

        delete dw1;
    }
}

void TestDocks::tst_floatRemovesFromSideBar()
{
    EnsureTopLevelsDeleted e;
    KDDockWidgets::Config::self().setFlags(KDDockWidgets::Config::Flag_AutoHideSupport);

    auto m1 = createMainWindow(QSize(1000, 1000), MainWindowOption_None, "MW1");
    auto dw1 = new DockWidgetType(QStringLiteral("1"));
    m1->addDockWidget(dw1, Location_OnBottom);

    m1->moveToSideBar(dw1);
    m1->overlayOnSideBar(dw1);

    QVERIFY(dw1->isOverlayed());
    QVERIFY(!dw1->isFloating());
    QVERIFY(dw1->isInMainWindow());

    dw1->setFloating(true);
    QVERIFY(!dw1->isOverlayed());
    QVERIFY(dw1->isFloating());
    QVERIFY(!dw1->isInMainWindow());

    QCOMPARE(dw1->sideBarLocation(), SideBarLocation::None);

    // Also test a crash I got
    m1->addDockWidget(dw1, Location_OnBottom);

    auto tb = dw1->titleBar();
    QVERIFY(tb->isVisible());

    tb->onFloatClicked();
}

void TestDocks::tst_overlayedGeometryIsSaved()
{
    // Tests that after resizing an overlayed widget, and then hide+show, its size is preserved
    EnsureTopLevelsDeleted e;
    KDDockWidgets::Config::self().setFlags(KDDockWidgets::Config::Flag_AutoHideSupport);

    auto m1 = createMainWindow(QSize(1000, 1000), MainWindowOption_None, "MW1");
    auto dw1 = new DockWidgetType(QStringLiteral("1"));
    m1->addDockWidget(dw1, Location_OnBottom);

    m1->moveToSideBar(dw1, SideBarLocation::North);
    m1->overlayOnSideBar(dw1);

    Frame *frame = dw1->dptr()->frame();
    QVERIFY(frame->isOverlayed());
    QCOMPARE(dw1->sideBarLocation(), SideBarLocation::North);
    QVERIFY(frame->height() > 0);

    const int newHeight = frame->height() + 300;
    frame->setHeight(newHeight);

    m1->toggleOverlayOnSideBar(dw1);
    m1->toggleOverlayOnSideBar(dw1);

    frame = dw1->dptr()->frame();
    QCOMPARE(frame->height(), newHeight);
}

void TestDocks::tst_overlayCrash()
{
    EnsureTopLevelsDeleted e;
    KDDockWidgets::Config::self().setFlags(KDDockWidgets::Config::Flag_AutoHideSupport);

    auto m1 = createMainWindow(QSize(1000, 1000), MainWindowOption_None, "MW1");
    auto dw1 = new DockWidgetType(QStringLiteral("1"));
    m1->addDockWidget(dw1, Location_OnBottom);

    auto dw2 = new DockWidgetType(QStringLiteral("2"));
    m1->addDockWidget(dw2, Location_OnBottom);

    m1->moveToSideBar(dw1);
    m1->toggleOverlayOnSideBar(dw1);

    dw1->close();

    auto tb = dw2->titleBar();
    QVERIFY(tb->isVisible());

    pressOn(tb->mapToGlobal(QPoint(5, 5)), tb);
}

void TestDocks::tst_embeddedMainWindow()
{
    EnsureTopLevelsDeleted e;
    // Tests a MainWindow which isn't a top-level window, but is embedded in another window
    EmbeddedWindow *window = createEmbeddedMainWindow(QSize(800, 800));

    auto dock1 = createDockWidget("1", new QPushButton("1"));
    window->mainWindow->addDockWidget(dock1, Location_OnTop);
    dock1->setFloating(true);
    auto dropArea = window->mainWindow->dropArea();
    auto fw = dock1->floatingWindow();

    dragFloatingWindowTo(fw, dropArea, DropIndicatorOverlayInterface::DropLocation_Left);

    auto layout = dropArea;
    QVERIFY(Testing::waitForDeleted(fw));
    QCOMPARE(layout->count(), 2); // 2, as it has the central frame
    QCOMPARE(layout->visibleCount(), 2);
    layout->checkSanity();

    delete window;
}

void TestDocks::tst_restoreEmbeddedMainWindow()
{
    EnsureTopLevelsDeleted e;
    // Tests a MainWindow which isn't a top-level window, but is embedded in another window
    EmbeddedWindow *window = createEmbeddedMainWindow(QSize(800, 800));

    auto dock1 = createDockWidget("1", new QPushButton("1"));
    window->mainWindow->addDockWidget(dock1, Location_OnTop);

    const QPoint originalPos(250, 250);
    const QSize originalSize = window->size();
    window->move(originalPos);

    LayoutSaver saver;
    QByteArray saved = saver.serializeLayout();
    QVERIFY(!saved.isEmpty());

    window->resize(555, 555);
    const QPoint newPos(500, 500);
    window->move(newPos);
    QVERIFY(saver.restoreLayout(saved));

    QCOMPARE(window->pos(), originalPos);
    QCOMPARE(window->size(), originalSize);
    window->mainWindow->layoutWidget()->checkSanity();

    delete window;
}

void TestDocks::tst_negativeAnchorPositionWhenEmbedded_data()
{
    QTest::addColumn<bool>("embedded");

    QTest::newRow("false") << false;
    QTest::newRow("true") << true;
}

void TestDocks::tst_negativeAnchorPositionWhenEmbedded()
{
    QFETCH(bool, embedded);
    EnsureTopLevelsDeleted e;

    MainWindowBase *m = nullptr;
    if (embedded) {
        auto em = createEmbeddedMainWindow(QSize(500, 500));
        m = em->mainWindow;
    } else {
        m = createMainWindow(QSize(500, 500), MainWindowOption_HasCentralFrame).release();
        m->resize(QSize(500, 500));
        m->show();
    }
    auto layout = m->multiSplitter();

    auto w1 = new MyWidget2(QSize(400,400));
    auto w2 = new MyWidget2(QSize(400,400));
    auto d1 = createDockWidget("1", w1);
    auto d2 = createDockWidget("2", w2);
    auto d3 = createDockWidget("3", w2);

    m->addDockWidget(d1, Location_OnLeft);
    m->addDockWidget(d2, Location_OnLeft);
    m->addDockWidget(d3, Location_OnLeft);

    layout->checkSanity();

    delete m->window();
}

void TestDocks::tst_restoreResizesLayout()
{
    EnsureTopLevelsDeleted e;
    auto m = createMainWindow(QSize(500, 500), MainWindowOption_None);
    auto dock1 = createDockWidget("1", new QPushButton("1"));
    m->addDockWidget(dock1, Location_OnLeft);

    LayoutSaver saver;
    QVERIFY(saver.saveToFile("layout_tst_restoreResizesLayout.json"));

    // Now resize the window, and then restore. The layout should have the new size

    auto layout = m->multiSplitter();
    m->resize(1050, 1050);
    QCOMPARE(m->size(), QSize(1050, 1050));

    LayoutSaver restorer(RestoreOption_RelativeToMainWindow);
    QVERIFY(restorer.restoreFromFile("layout_tst_restoreResizesLayout.json"));
    QVERIFY(layout->checkSanity());

    QCOMPARE(m->dropArea()->QWidgetAdapter::size(), layout->size());
    QVERIFY(layout->checkSanity());
}

void TestDocks::tst_maximumSizePolicy()
{
    EnsureTopLevelsDeleted e;

    auto widget = new MyWidget2();
    const int maxHeight = 250;
    widget->setMinimumSize(QSize(200, 200));
    widget->setSizeHint(QSize(250, maxHeight));
    widget->setSizePolicy({QSizePolicy::Preferred, QSizePolicy::Maximum});

    auto dock1 = createDockWidget("dock1", widget);
    dock1->show();
    dock1->window()->resize(QSize(500, 500));
    auto oldFw = Tests::make_qpointer(dock1->window());
    dock1->close();
    dock1->show();
    auto oldFw2 = dock1->window();


    const int tollerance = 50;
    QVERIFY(dock1->window()->height() <= maxHeight + tollerance); // +tollerance as the floating window is a bit bigger, due to margins etc.
    QVERIFY(dock1->height() <= maxHeight);

    auto m1 = createMainWindow();
    auto dock2 = createDockWidget("dock2", new QPushButton("foo"));
    m1->addDockWidget(dock2, Location_OnTop);
    m1->resize(2000, 3000);

    // Make the floating window big, and see if the suggested highlight is still small
    dock1->window()->resize(QSize(dock1->width(), 800));

    {
        WindowBeingDragged wbd1(dock1->floatingWindow());
        const QRect highlightRect = m1->multiSplitter()->rectForDrop(&wbd1, Location_OnBottom, nullptr);
        QVERIFY(highlightRect.height() <= maxHeight + tollerance);
    }

    // Now drop it, and check too
    m1->addDockWidget(dock1, Location_OnBottom);
    QVERIFY(dock1->height() <= maxHeight);

    delete oldFw.data();
    delete oldFw2;
}

void TestDocks::tst_minSizeChanges()
{
    EnsureTopLevelsDeleted e;
    auto m = createMainWindow(QSize(600, 600), MainWindowOption_None);
    m->show();
    auto w1 = new MyWidget2(QSize(400,400));
    auto w2 = new MyWidget2(QSize(400,400));

    auto d1 = new DockWidgetType("1");
    d1->setWidget(w1);
    auto d2 = new DockWidgetType("2");
    d2->setWidget(w2);

    m->addDockWidget(d1, Location_OnTop);
    m->addDockWidget(d2, Location_OnTop, nullptr, InitialVisibilityOption::StartHidden);
    auto layout = m->multiSplitter();

    // 1. d2 is a placeholder, let's change its min size before showing it
    w2->setMinimumSize(QSize(800, 800));
    d2->show();

    Item *item2 = layout->itemForFrame(d2->dptr()->frame());

    QVERIFY(layout->checkSanity());

    Testing::waitForResize(m.get());

    QVERIFY(item2->width() >= 800);
    QVERIFY(item2->height() >= 800);
    QVERIFY(m->height() >= 1200);

    // 2. d1 is visible, let's change its min size
    w1->setMinimumSize(QSize(800, 800));

    Testing::waitForResize(m.get());
    layout->checkSanity();

    QVERIFY(m->height() >= 1600);

    // add a small one to the middle
    auto w3 = new MyWidget2(QSize(100,100));
    auto d3 = new DockWidgetType("3");
    d3->setWidget(w3);
    m->addDockWidget(d3, Location_OnTop, d1);
}

void TestDocks::tst_maxSizePropagates()
{
    // Tests that the DockWidget gets the min and max size of its guest widget
    EnsureTopLevelsDeleted e;
    auto dock1 = new DockWidgetType("dock1");

    auto w = new MyWidget2(QSize(200, 200));
    w->setMinimumSize(120, 120);
    w->setMaximumSize(500, 500);
    dock1->setWidget(w);
    dock1->show();

    QCOMPARE(Widget_qwidget::widgetMinSize(dock1), Widget_qwidget::widgetMinSize(w));
    QCOMPARE(dock1->maximumSize(), w->maximumSize());

    w->setMinimumSize(121, 121);
    w->setMaximumSize(501, 501);

    Testing::waitForEvent(w, QEvent::LayoutRequest);

    QCOMPARE(Widget_qwidget::widgetMinSize(dock1), Widget_qwidget::widgetMinSize(w));
    QCOMPARE(dock1->maximumSize(), w->maximumSize());

    // Now let's see if our Frame also has proper size-constraints
    Frame *frame = dock1->dptr()->frame();
    QCOMPARE(frame->maximumSize().expandedTo(w->maximumSize()), frame->maximumSize());

    delete dock1->window();
}

void TestDocks::tst_maxSizeHonouredWhenAnotherDropped()
{
    // dock1 is docked, and has small max-height.
    // When dropping dock2, which is small too, dock2 should occupy all the height except dock1's max-height
    // i.e. dock2 should expand and eat all available space

    EnsureTopLevelsDeleted e;
    auto m1 = createMainWindow(QSize(1000, 1000), MainWindowOption_None);
    auto dock1 = new DockWidgetType("dock1");

    auto w = new MyWidget2(QSize(400,400));
    w->setMinimumSize(120, 100);
    w->setMaximumSize(300, 150);
    dock1->setWidget(w);
    m1->addDockWidget(dock1, Location_OnLeft);

    auto dock2 = new DockWidgetType("dock2");
    m1->addDockWidget(dock2, Location_OnBottom);

    auto root = m1->multiSplitter()->rootItem();
    Separator *separator = root->separators().constFirst();
    const int min1 = root->minPosForSeparator_global(separator);
    const int max2 = root->maxPosForSeparator_global(separator);

    QVERIFY(separator->position() >= min1);
    QVERIFY(separator->position() <= max2);
    const int item1MaxHeight = dock1->dptr()->frame()->maxSizeHint().height();
    QVERIFY(dock1->dptr()->frame()->height() <= item1MaxHeight);
    root->dumpLayout();
    QCOMPARE(dock2->dptr()->frame()->height(),
             root->height() - item1MaxHeight - Item::separatorThickness);
}

void TestDocks::tst_addToHiddenMainWindow()
{
    EnsureTopLevelsDeleted e;
    auto m = createMainWindow(QSize(1000, 1000), MainWindowOption_HasCentralFrame, {}, false);
    auto w1 = new MyWidget2(QSize(400,400));
    auto w2 = new MyWidget2(QSize(400,400));
    auto d1 = createDockWidget("1", w1);
    auto d2 = createDockWidget("2", w2);

    m->addDockWidget(d1, Location_OnTop);
    m->addDockWidget(d2, Location_OnTop);

    QVERIFY(!m->isVisible());
    d1->setFloating(true);
    d2->setFloating(false);
    m->layoutWidget()->checkSanity();
}

void TestDocks::tst_maxSizePropagates2()
{
    EnsureTopLevelsDeleted e;
    auto m1 = createMainWindow(QSize(1000, 1000), MainWindowOption_None);
    auto dock1 = new DockWidgetType("dock1");

    auto w = new MyWidget2(QSize(200, 200));
    w->setMinimumSize(120, 120);
    w->setMaximumSize(300, 500);
    dock1->setWidget(w);
    dock1->show();

    auto dock2 = new DockWidgetType("dock2");
    auto dock3 = new DockWidgetType("dock3");
    auto dock4 = new DockWidgetType("dock4");
    m1->addDockWidget(dock2, Location_OnLeft);
    m1->addDockWidget(dock3, Location_OnRight);
    m1->addDockWidget(dock4, Location_OnBottom, dock3);
    m1->addDockWidget(dock1, Location_OnLeft, dock4);

    Frame *frame1 = dock1->dptr()->frame();

    Layouting::ItemBoxContainer *root = m1->multiSplitter()->rootItem();
    Item *item1 = root->itemForWidget(frame1);
    auto vertSep1 = root->separators().constFirst();
    const int min1 = root->minPosForSeparator_global(vertSep1);

    ItemBoxContainer *container1 = item1->parentBoxContainer();
    auto innerVertSep1 = container1->separators().constFirst();
    const int minInnerSep = container1->minPosForSeparator_global(innerVertSep1);
    const int maxInnerSep = container1->maxPosForSeparator_global(innerVertSep1);

    root->requestSeparatorMove(vertSep1, -(vertSep1->position() - min1));
    QVERIFY(frame1->width() <= frame1->maxSizeHint().width());

    container1->requestSeparatorMove(innerVertSep1, -(innerVertSep1->position() - minInnerSep));
    QVERIFY(frame1->width() <= frame1->maxSizeHint().width());

    container1->requestSeparatorMove(innerVertSep1, maxInnerSep - innerVertSep1->position());
    QVERIFY(frame1->width() <= frame1->maxSizeHint().width());
}

void TestDocks::tst_maxSizeHonouredWhenDropped()
{
    EnsureTopLevelsDeleted e;
    auto m1 = createMainWindow();
    auto dock1 = new DockWidgetType("dock1");
    auto dock2 = new DockWidgetType("dock2");
    m1->addDockWidget(dock1, Location_OnTop);
    m1->resize(2000, 2000);

    auto w2 = new MyWidget2(QSize(400,400));
    dock2->setWidget(w2);
    const int maxWidth = 200;
    w2->setMaximumSize(maxWidth, 200);
    m1->addDockWidget(dock2, Location_OnLeft);
    const int droppedWidth = dock2->dptr()->frame()->width();
    QVERIFY(droppedWidth < maxWidth + 50); // +50 to cover any margins and waste by QTabWidget

    // Try again, but now dropping a multisplitter
    dock2->setFloating(true);
    auto fw = dock2->floatingWindow();

    m1->dropArea()->drop(fw, Location_OnLeft, nullptr);
    QCOMPARE(dock2->dptr()->frame()->width(), droppedWidth);
}

void TestDocks::tst_fixedSizePolicy()
{
    // tests that KDDW also takes into account QSizePolicy::Fixed for calculating the max size hint.
    // Since QPushButton for example doesn't set QWidget::maximumSize(), but instead uses sizeHint()
    // + QSizePolicy::Fixed.
    EnsureTopLevelsDeleted e;
    auto button = new QPushButton("one");
    auto dock1 = createDockWidget("dock1", button);
    Frame *frame = dock1->dptr()->frame();

    // Just a precondition from the test. If QPushButton ever changes, replace with a QWidget and set fixed size policy
    QCOMPARE(button->sizePolicy().verticalPolicy(), QSizePolicy::Fixed);

    const int buttonMaxHeight = button->sizeHint().height();

    QCOMPARE(dock1->sizeHint(), button->sizeHint());
    QCOMPARE(dock1->sizePolicy().verticalPolicy(), button->sizePolicy().verticalPolicy());
    QCOMPARE(dock1->sizePolicy().horizontalPolicy(), button->sizePolicy().horizontalPolicy());

    QCOMPARE(frame->maxSizeHint().height(), qMax(buttonMaxHeight, Layouting::Item::hardcodedMinimumSize.height()));

    delete dock1->window();
}

#endif

void TestDocks::tst_floatingAction()
{
    // Tests DockWidget::floatAction()
    EnsureTopLevelsDeleted e;

    {
        // 1. Create a MainWindow with two docked dock-widgets, then float the first one.
        auto m = createMainWindow();
        auto dock1 = createDockWidget("dock1", new QPushButton("one"));
        auto dock2 = createDockWidget("dock2", new QPushButton("two"));
        m->addDockWidget(dock1, KDDockWidgets::Location_OnLeft);
        m->addDockWidget(dock2, KDDockWidgets::Location_OnRight);

        auto action = dock1->floatAction();
        QVERIFY(!dock1->isFloating());
        QVERIFY(!action->isChecked());
        QVERIFY(action->isEnabled());
        QCOMPARE(action->toolTip(), tr("Detach"));

        action->toggle();

        QVERIFY(dock1->isFloating());
        QVERIFY(action->isChecked());
        QVERIFY(action->isEnabled());
        QCOMPARE(action->toolTip(), tr("Dock"));

        auto fw = dock1->floatingWindow();
        QVERIFY(fw);

        //2. Put it back, via setFloating(). It should return to its place.
        action->toggle();

        QVERIFY(!dock1->isFloating());
        QVERIFY(!action->isChecked());
        QVERIFY(action->isEnabled());
        QVERIFY(!dock1->isTabbed());
        QCOMPARE(action->toolTip(), tr("Detach"));;

        Testing::waitForDeleted(fw);
    }

    {
        // 1. Create a MainWindow with one docked dock-widgets, and one floating.
        auto m = createMainWindow();
        auto dock1 = createDockWidget("dock1", new QPushButton("one"));
        auto dock2 = createDockWidget("dock2", new QPushButton("two"));
        m->addDockWidget(dock1, KDDockWidgets::Location_OnLeft);

        //The floating window action should be disabled as it has no previous place
        auto action = dock2->floatAction();
        QVERIFY(dock2->isFloating());
        QVERIFY(action->isChecked());
        QVERIFY(!action->isEnabled());
        QCOMPARE(action->toolTip(), tr("Dock"));

        m->addDockWidget(dock2, KDDockWidgets::Location_OnRight);

        QVERIFY(!dock2->isFloating());
        QVERIFY(!action->isChecked());
        QVERIFY(action->isEnabled());
        QCOMPARE(action->toolTip(), tr("Detach"));

        action->toggle();
        QVERIFY(dock2->isFloating());
        QVERIFY(action->isChecked());
        QVERIFY(action->isEnabled());
        QCOMPARE(action->toolTip(), tr("Dock"));

        auto fw = dock2->floatingWindow();
        QVERIFY(fw);

        //2. Put it back, via setFloating(). It should return to its place.
        action->toggle();

        QVERIFY(!dock1->isFloating());
        QVERIFY(!action->isChecked());
        QVERIFY(action->isEnabled());
        QVERIFY(!dock1->isTabbed());
        QCOMPARE(action->toolTip(), tr("Detach"));

        Testing::waitForDeleted(fw);
    }
    {
        // 3. A floating window with two tabs
        auto dock1 = createDockWidget("dock1", new QPushButton("one"));
        auto dock2 = createDockWidget("dock2", new QPushButton("two"));

        bool dock1IsFloating = dock1->floatAction()->isChecked();
        bool dock2IsFloating = dock2->floatAction()->isChecked();

        connect(dock1->floatAction(), &QAction::toggled, [&dock1IsFloating] (bool t) {
            Q_ASSERT(dock1IsFloating != t);
            dock1IsFloating = t;
        });

        connect(dock2->floatAction(), &QAction::toggled, [&dock2IsFloating] (bool t) {
            Q_ASSERT(dock2IsFloating != t);
            dock2IsFloating = t;
        });

        auto fw2 = dock2->floatingWindow();
        QVERIFY(dock1->isFloating());
        QVERIFY(dock2->isFloating());
        QVERIFY(dock1->floatAction()->isChecked());
        QVERIFY(dock2->floatAction()->isChecked());

        dock1->addDockWidgetAsTab(dock2);
        QVERIFY(!dock1->isFloating());
        QVERIFY(!dock2->isFloating());
        QVERIFY(!dock1->floatAction()->isChecked());
        QVERIFY(!dock2->floatAction()->isChecked());

        dock2->setFloating(true);

        QVERIFY(dock1->isFloating());
        QVERIFY(dock1->floatAction()->isChecked());
        QVERIFY(dock2->isFloating());
        QVERIFY(dock2->floatAction()->isChecked());

        QVERIFY(dock1IsFloating);
        QVERIFY(dock2IsFloating);

        delete fw2;
        delete dock1->window();
        delete dock2->window();
    }

    {
        // If the dock widget is alone then it's floating, but we suddenly dock a widget side-by-side
        // to it, then both aren't floating anymore. This test tests if the signal was emitted

        auto dock1 = createDockWidget("one", new QPushButton("one"));
        auto dock2 = createDockWidget("two", new QPushButton("two"));

        QVERIFY(dock1->isFloating());
        QVERIFY(dock2->isFloating());
        QVERIFY(dock1->floatAction()->isChecked());
        QVERIFY(dock2->floatAction()->isChecked());
        auto oldFw2 = dock2->window();

        QSignalSpy spy1(dock1->floatAction(), &QAction::toggled);
        QSignalSpy spy2(dock2->floatAction(), &QAction::toggled);

        QSignalSpy spy11(dock1, &DockWidgetBase::isFloatingChanged);
        QSignalSpy spy21(dock2, &DockWidgetBase::isFloatingChanged);

        dock1->addDockWidgetToContainingWindow(dock2, Location_OnRight);

        QCOMPARE(spy1.count(), 1);
        QCOMPARE(spy2.count(), 1);
        QCOMPARE(spy11.count(), 1);
        QCOMPARE(spy21.count(), 1);

        QVERIFY(!dock1->isFloating());
        QVERIFY(!dock2->isFloating());

        QVERIFY(!dock2->floatAction()->isChecked());
        QVERIFY(!dock1->floatAction()->isChecked());

        delete dock1->window();
        delete oldFw2->window();
    }

    {
        // Like before, but now we use addMultiSplitter()

        auto dock1 = createDockWidget("one", new QPushButton("one"));
        auto dock2 = createDockWidget("two", new QPushButton("two"));

        QVERIFY(dock1->isFloating());
        QVERIFY(dock2->isFloating());
        QVERIFY(dock1->floatAction()->isChecked());
        QVERIFY(dock2->floatAction()->isChecked());
        auto oldFw2 = dock2->floatingWindow();

        QSignalSpy spy1(dock1->floatAction(), &QAction::toggled);
        QSignalSpy spy2(dock2->floatAction(), &QAction::toggled);

        QSignalSpy spy11(dock1, &DockWidgetBase::isFloatingChanged);
        QSignalSpy spy21(dock2, &DockWidgetBase::isFloatingChanged);

        auto dropArea1 = dock1->floatingWindow()->dropArea();
        dropArea1->drop(oldFw2, Location_OnRight, nullptr);

        QCOMPARE(spy1.count(), 1);
        QCOMPARE(spy2.count(), 1);
        QCOMPARE(spy11.count(), 1);
        QCOMPARE(spy21.count(), 1);

        QVERIFY(!dock1->isFloating());
        QVERIFY(!dock2->isFloating());
        QVERIFY(!dock2->floatAction()->isChecked());
        QVERIFY(!dock1->floatAction()->isChecked());

        // Let's now remove dock1, dock2 should be floating
        dock1->setFloating(true);
        QVERIFY(dock1->isFloating());
        QVERIFY(dock2->isFloating());
        QVERIFY(dock2->floatAction()->isChecked());
        QVERIFY(dock1->floatAction()->isChecked());

        delete dock1->window();
        delete dock2->window();
        delete oldFw2->window();
    }

    {
        // Same test as before, but now tab instead of side-by-side
        auto dock1 = createDockWidget("one", new QPushButton("one"));
        auto dock2 = createDockWidget("two", new QPushButton("two"));

        QVERIFY(dock1->isFloating());
        QVERIFY(dock2->isFloating());
        QVERIFY(dock1->floatAction()->isChecked());
        QVERIFY(dock2->floatAction()->isChecked());
        auto oldFw2 = dock2->window();

        QSignalSpy spy1(dock1->floatAction(), &QAction::toggled);
        QSignalSpy spy2(dock2->floatAction(), &QAction::toggled);
        QSignalSpy spy11(dock1, &DockWidgetBase::isFloatingChanged);
        QSignalSpy spy21(dock2, &DockWidgetBase::isFloatingChanged);
        dock1->addDockWidgetAsTab(dock2);

        QCOMPARE(spy1.count(), 1);

        // On earlier Qt versions this is flaky, but technically correct.
        // Windows can get hidden while being reparented and floating changes momentarily.
        QVERIFY(spy2.count() == 1 || spy2.count() == 3);
        QVERIFY(spy21.count() == 1 || spy21.count() == 3);
        QCOMPARE(spy11.count(), 1);

        QVERIFY(!dock1->isFloating());
        QVERIFY(!dock2->isFloating());

        QVERIFY(!dock2->floatAction()->isChecked());
        QVERIFY(!dock1->floatAction()->isChecked());

        delete dock1->window();
        delete oldFw2->window();
    }
}

void TestDocks::tst_raise()
{
    // Tests DockWidget::raise();
    EnsureTopLevelsDeleted e;

    auto dock1 = createDockWidget("1");
    auto dock2 = createDockWidget("2");
    auto fw2 = Tests::make_qpointer(dock2->window());
    dock1->addDockWidgetAsTab(dock2);
    dock1->setAsCurrentTab();
    QVERIFY(dock1->isCurrentTab());
    QVERIFY(!dock2->isCurrentTab());
    dock2->raise();
    QVERIFY(!dock1->isCurrentTab());
    QVERIFY(dock2->isCurrentTab());

    if (qApp->platformName() != QLatin1String("offscreen")) { // offscreen qpa doesn't seem to keep Window Z.
        auto dock3 = createDockWidget("3");
        dock3->window()->setGeometry(dock1->window()->geometry());
        dock3->window()->setObjectName("3");
        dock1->window()->setObjectName("1");
        dock3->raise();
        QTest::qWait(200);

        if (qApp->QGuiApplication::topLevelAt(dock3->window()->geometry().topLeft() + QPoint(50, 50)) != dock3->windowHandle()) {
            qDebug() << "Failing before raise" << qApp->widgetAt(dock3->window()->geometry().topLeft() + QPoint(50, 50))->window() << dock3->window()
                     << dock1->window()->geometry() << dock3->window()->geometry();
            QVERIFY(false);
        }

        dock1->raise();
        QTest::qWait(200);
        QVERIFY(dock1->isCurrentTab());

        if (qApp->QGuiApplication::topLevelAt(dock3->window()->geometry().topLeft() + QPoint(50, 50)) != dock1->windowHandle()) {
            qDebug() << "Failing after raise" << qApp->widgetAt(dock3->window()->geometry().topLeft() + QPoint(50, 50))->window() << dock1->window()
                     << dock1->window()->geometry() << dock3->window()->geometry();
            QVERIFY(false);
        }

        delete dock3->window();
    }

    delete fw2;
    delete dock1->window();
}

void TestDocks::tst_invalidLayoutAfterRestore()
{
    EnsureTopLevelsDeleted e;
    auto m = createMainWindow();
    auto dock1 = createDockWidget("dock1", new QPushButton("one"));
    auto dock2 = createDockWidget("dock2", new QPushButton("two"));
    auto dock3 = createDockWidget("dock3", new QPushButton("three"));
    auto dropArea = m->dropArea();
    MultiSplitter *layout = dropArea;
    // Stack 1, 2, 3
    m->addDockWidget(dock1, Location_OnLeft);
    m->addDockWidget(dock2, Location_OnRight);
    m->addDockWidget(dock3, Location_OnRight);

    const int oldContentsWidth = layout->width();

    auto f1 = dock1->dptr()->frame();
    dock3->close();
    dock2->close();
    dock1->close();
    QVERIFY(Testing::waitForDeleted(f1));

    dock3->show();
    dock2->show();
    dock1->show();
    Testing::waitForEvent(m.get(), QEvent::LayoutRequest); // So MainWindow min size is updated

    Item *item1 = layout->itemForFrame(dock1->dptr()->frame());
    Item *item3 = layout->itemForFrame(dock3->dptr()->frame());
    Item *item4 = dropArea->centralFrame();

    QCOMPARE(layout->count(), 4);
    QCOMPARE(layout->placeholderCount(), 0);

    // Detach dock2
    QPointer<Frame> f2 = dock2->dptr()->frame();
    f2->detachTab(dock2);
    QVERIFY(!f2.data());
    QTest::qWait(200); // Not sure why. Some event we're waiting for. TODO: Investigate
    auto fw2 = dock2->floatingWindow();
    QCOMPARE(layout->minimumSize().width(), 2*Item::separatorThickness + item1->minSize().width() + item3->minSize().width() + item4->minSize().width());

    // Drop left of dock3
    layout->addWidget(fw2->dropArea(), Location_OnLeft, dock3->dptr()->frame());

    QVERIFY(Testing::waitForDeleted(fw2));
    QCOMPARE(layout->width(), oldContentsWidth);
    layout->checkSanity();
}

void TestDocks::tst_dontCloseDockWidgetBeforeRestore()
{
      EnsureTopLevelsDeleted e;
      auto m = createMainWindow();
      auto dock1 = createDockWidget("dock1", new QPushButton("one"));
      auto dock2 = createDockWidget("dock2", new QPushButton("two"), {}, DockWidgetBase::LayoutSaverOption::Skip);
      auto dock3 = createDockWidget("dock3", new QPushButton("three"), {}, DockWidgetBase::LayoutSaverOption::Skip);
      auto dock4 = createDockWidget("4", new QPushButton("4"), {}, {}, /*show=*/ false);

      m->addDockWidget(dock1, Location_OnBottom);
      m->addDockWidget(dock2, Location_OnBottom);

      // Dock #3 floats, while #1 and #2 are docked.
      dock3->setFloating(true);
      QVERIFY(dock3->isOpen());
      QVERIFY(dock3->isFloating());
      QVERIFY(!dock3->isInMainWindow());

      LayoutSaver saver;
      const QByteArray saved = saver.serializeLayout();
      dock3->close();

      // Not open anymore
      QVERIFY(!dock3->isOpen());

      QVERIFY(saver.restoreLayout(saved));

      // #3 is still closed, the restore will skip it
      QVERIFY(!dock3->isOpen());
      QVERIFY(!dock3->isInMainWindow());

      auto dock5 = createDockWidget("5", new QPushButton("5"), {}, DockWidgetBase::LayoutSaverOption::Skip);

      dock4->show();
      dock5->show();

      QVERIFY(saver.restoreLayout(saved));
      QVERIFY(!dock4->isOpen());
      QVERIFY(dock5->isOpen()); // #5 is still open, it ignored restore
}

void TestDocks::tst_dontCloseDockWidgetBeforeRestore2()
{
    // In this case we have a floating window with two dock widgets tabbed, both having LayoutSaverOption::Skip
    // Meaning the whole window should be skipped

    EnsureTopLevelsDeleted e;
    auto dock2 = createDockWidget("dock2", new QPushButton("two"), {}, DockWidgetBase::LayoutSaverOption::Skip);
    auto dock3 = createDockWidget("dock3", new QPushButton("three"), {}, DockWidgetBase::LayoutSaverOption::Skip);

    dock2->close();
    dock3->close();

    LayoutSaver saver;
    const QByteArray saved = saver.serializeLayout(); // This layout has 0 docks visible

    dock2->show();
    dock3->show();
    QVERIFY(saver.restoreLayout(saved));
    QVERIFY(dock2->isVisible()); // They're still visible
    QVERIFY(dock3->isVisible());

    // Now tab and restore again
    dock2->addDockWidgetAsTab(dock3);
    QVERIFY(saver.restoreLayout(saved));
    QVERIFY(dock2->isOpen());
    QVERIFY(dock3->isOpen());
    QVERIFY(dock3->isVisible());
    QCOMPARE(dock3->dptr()->frame(), dock2->dptr()->frame());
}

void TestDocks::tst_dontCloseDockWidgetBeforeRestore3()
{
    EnsureTopLevelsDeleted e;
    auto m = createMainWindow();
    auto dock1 = createDockWidget("dock1", new QPushButton("one"));
    auto dock2 = createDockWidget("dock2", new QPushButton("two"), {}, DockWidgetBase::LayoutSaverOption::Skip);
    dock1->close();
    dock2->close();

    LayoutSaver saver;
    const QByteArray saved = saver.serializeLayout(); // This layout has 0 docks visible

    m->addDockWidget(dock1, Location_OnBottom);
    m->addDockWidget(dock2, Location_OnBottom);

    QVERIFY(saver.restoreLayout(saved));

    QVERIFY(!dock1->isOpen()); // Gets closed by the restore
    QVERIFY(dock2->isOpen()); // Dock2 remains open, it ignores restore
    QVERIFY(dock2->isFloating());
}

void TestDocks::tst_dontCloseDockWidgetBeforeRestore4()
{
    // Tests a case where the dock widget would get an invalid size.
    // Widgets which skip layout restore were be skipping LayoutSaver::onResize()

    EnsureTopLevelsDeleted e;
    auto m = createMainWindow({1000, 1000}, {});
    auto dock1 = createDockWidget("dock1", new QPushButton("one"));
    auto dock2 = createDockWidget("dock2", new QPushButton("two"), {},
                                  DockWidgetBase::LayoutSaverOption::Skip);

    m->addDockWidget(dock1, Location_OnBottom);
    m->addDockWidget(dock2, Location_OnBottom);

    QTest::qWait(100);
    dock1->close();
    dock2->close();

    LayoutSaver saver;
    const QByteArray saved = saver.serializeLayout();

    QTest::qWait(100);
    dock2->show();

    QVERIFY(saver.restoreLayout(saved));
    QVERIFY(dock2->isOpen());

    QTest::qWait(100);
    FloatingWindow *fw = dock2->floatingWindow();
    DropArea *da = fw->dropArea();
    QVERIFY(da->checkSanity());
    QCOMPARE(da->size(), da->rootItem()->size());
    QVERIFY(qAbs(fw->width() - da->width()) < 30);
}

void TestDocks::tst_closeOnlyCurrentTab()
{
    {
        // Case of a floating window with tabs
        EnsureTopLevelsDeleted e;
        KDDockWidgets::Config::self().setFlags(KDDockWidgets::Config::Flag_CloseOnlyCurrentTab);

        auto dock1 = createDockWidget("1", new QPushButton("1"));
        auto dock2 = createDockWidget("2", new QPushButton("2"));
        auto dock3 = createDockWidget("3", new QPushButton("3"));

        /// Floating window with 3 tabs
        dock1->addDockWidgetAsTab(dock2);
        dock1->addDockWidgetAsTab(dock3);

        TitleBar *tb = dock1->titleBar();
        QVERIFY(tb->isVisible());
        dock1->setAsCurrentTab();
        Frame *frame = dock1->dptr()->frame();
        QCOMPARE(frame->currentIndex(), 0);

        tb->onCloseClicked();

        QVERIFY(!dock1->isOpen());
        QVERIFY(dock2->isOpen());
        QVERIFY(dock3->isOpen());
    }

    {
        // Case of a floating window with tabs
        EnsureTopLevelsDeleted e;
        KDDockWidgets::Config::self().setFlags(KDDockWidgets::Config::Flag_CloseOnlyCurrentTab);

        auto m = createMainWindow();
        auto dock1 = createDockWidget("1", new QPushButton("1"));
        auto dock2 = createDockWidget("2", new QPushButton("2"));
        auto dock3 = createDockWidget("3", new QPushButton("3"));

        m->addDockWidget(dock1, Location_OnLeft);
        m->addDockWidget(dock2, Location_OnRight);

        dock2->addDockWidgetAsTab(dock3);
        Frame *frame = dock2->dptr()->frame();
        QCOMPARE(frame->currentIndex(), 1);
        TitleBar *tb = frame->titleBar();
        QVERIFY(tb->isVisible());
        tb->onCloseClicked();

        QVERIFY(!dock3->isOpen());
        QVERIFY(dock2->isOpen());
        QVERIFY(dock1->isOpen());
        QCOMPARE(frame->dockWidgetCount(), 1);
    }

}

void TestDocks::tst_tabWidgetCurrentIndex()
{
    EnsureTopLevelsDeleted e;

    auto dock1 = createDockWidget("1", new QPushButton("1"));
    auto dock2 = createDockWidget("2", new QPushButton("2"));
    auto dock3 = createDockWidget("3", new QPushButton("3"));
    auto fw2 = dock2->window();
    auto fw3 = dock3->window();

    DockWidgetBase *currentDw = nullptr;
    auto frame = dock1->dptr()->frame();
    connect(frame, &Frame::currentDockWidgetChanged, this, [&currentDw] (DockWidgetBase *dw){
        currentDw = dw;
    });

    QCOMPARE(frame->tabWidget()->currentIndex(), 0);
    dock1->addDockWidgetAsTab(dock2);

    QCOMPARE(frame->tabWidget()->currentIndex(), 1);
    QCOMPARE(frame->currentDockWidget(), currentDw);
    QCOMPARE(dock2, currentDw);

    dock2->close();

    QCOMPARE(frame->tabWidget()->currentIndex(), 0);
    QCOMPARE(dock1, currentDw);

    delete fw2;
    delete fw3;
    delete dock2;
    delete dock1->window();
}

void TestDocks::tst_doubleClickTabToDetach()
{
    EnsureTopLevelsDeleted e;

    auto dock1 = createDockWidget("1", new QPushButton("1"));
    auto dock2 = createDockWidget("2", new QPushButton("2"));

    auto fw2 = dock2->window();

    dock1->addDockWidgetAsTab(dock2);

    auto frame = dock1->dptr()->frame();
    QCOMPARE(frame->currentIndex(), 1);

    auto tb = frame->tabWidget()->asWidget();

    Tests::doubleClickOn(tb->mapToGlobal(QPoint(20, 20)), frame->window()->windowHandle());

    QVERIFY(dock1->isFloating());
    QVERIFY(dock2->isFloating());
    QVERIFY(dock1->floatingWindow() != dock2->floatingWindow());

    delete fw2;
    delete dock1->window();
    delete dock2->window();
}

void TestDocks::tst_addingOptionHiddenTabbed()
{
    EnsureTopLevelsDeleted e;
    auto m = createMainWindow(QSize(501, 500), MainWindowOption_None);
    auto dock1 = createDockWidget("1", new QPushButton("1"));
    auto dock2 = createDockWidget("2", new QPushButton("2"));
    m->addDockWidget(dock1, Location_OnTop);

    QCOMPARE(dock1->dptr()->frame()->dockWidgetCount(), 1);
    dock1->addDockWidgetAsTab(dock2, InitialVisibilityOption::StartHidden);
    QCOMPARE(dock1->dptr()->frame()->dockWidgetCount(), 1);
    dock2->show();
    QCOMPARE(dock1->dptr()->frame()->dockWidgetCount(), 2);

    QVERIFY(dock1->dptr()->frame() == dock2->dptr()->frame());
}

void TestDocks::tst_flagDoubleClick()
{
    {
        EnsureTopLevelsDeleted e;
        KDDockWidgets::Config::self().setFlags(KDDockWidgets::Config::Flag_DoubleClickMaximizes);
        auto m = createMainWindow(QSize(500, 500), MainWindowOption_None);
        auto dock1 = createDockWidget("1", new QPushButton("1"));
        auto dock2 = createDockWidget("2", new QPushButton("2"));
        m->addDockWidget(dock1, Location_OnTop);

        FloatingWindow *fw2 = dock2->floatingWindow();
        QVERIFY(!fw2->isMaximized());
        TitleBar *t2 = dock2->titleBar();
        QPoint pos = t2->mapToGlobal(QPoint(5, 5));
        Tests::doubleClickOn(pos, t2);
        QVERIFY(fw2->isMaximized());
        delete fw2;

        TitleBar *t1 = dock1->titleBar();
        QVERIFY(!t1->isFloating());
        pos = t1->mapToGlobal(QPoint(5, 5));
        Tests::doubleClickOn(pos, t1);
        QVERIFY(t1->isFloating());
        QVERIFY(!dock1->window()->isMaximized());
        delete dock1->window();
    }

    {
        EnsureTopLevelsDeleted e;
        auto m = createMainWindow(QSize(500, 500), MainWindowOption_None);
        auto dock1 = createDockWidget("1", new QPushButton("1"));

        m->addDockWidget(dock1, Location_OnTop);

        TitleBar *t1 = dock1->titleBar();
        QVERIFY(!t1->isFloating());
        QPoint pos = t1->mapToGlobal(QPoint(5, 5));
        Tests::doubleClickOn(pos, t1);
        QVERIFY(t1->isFloating());
        QVERIFY(dock1->isFloating());
        QVERIFY(!dock1->window()->isMaximized());

        pos = t1->mapToGlobal(QPoint(5, 5));
        Tests::doubleClickOn(pos, t1);
        QVERIFY(!dock1->isFloating());
    }
}

void TestDocks::tst_maxSizedFloatingWindow()
{
    // Tests that FloatingWindows get a proper max-size, if its dock widget has one
    EnsureTopLevelsDeleted e;
    auto dock1 = new DockWidgetType("dock1");
    auto dock2 = new DockWidgetType("dock2");
    auto w = new MyWidget("foo");
    w->setMinimumSize(120, 100);
    w->setMaximumSize(300, 300);
    dock1->setWidget(w);

    dock1->show();
    dock2->show();

    auto window1 = dock1->window();
    auto window2 = dock2->window();
    Testing::waitForEvent(window1, QEvent::LayoutRequest);

    QVERIFY(window1->maximumSize().width() < 500);
    QVERIFY(window1->maximumSize().height() < 500);
    QVERIFY(window2->maximumSize().width() > 500);
    QVERIFY(window2->maximumSize().height() > 500);

    auto hasMax = [window1] {
        const QSize max = window1->maximumSize();
        return max.width() < 500 && max.height() < 500;
    };

    // Adding side-by-side, we don't honour max size (yet)
    dock1->addDockWidgetToContainingWindow(dock2, Location_OnBottom);
    Testing::waitForEvent(window1, QEvent::LayoutRequest);
    QVERIFY(window1->maximumSize().width() > 500);
    QVERIFY(window1->maximumSize().height() > 500);

    // Close dw2, we have a single dock widget again, we honour max-size
    dock2->close();
    Testing::waitForEvent(window1, QEvent::LayoutRequest);
    QVERIFY(hasMax());

    dock1->addDockWidgetAsTab(dock2);
    Testing::waitForEvent(window1, QEvent::LayoutRequest);
    QVERIFY(!hasMax());

    dock2->close();
    Testing::waitForEvent(window1, QEvent::LayoutRequest);
    QVERIFY(hasMax());
}

void TestDocks::tst_maxSizedHonouredAfterRemoved()
{
    EnsureTopLevelsDeleted e;
    auto m1 = createMainWindow(QSize(1000, 1000), MainWindowOption_None);
    auto dock1 = new DockWidgetType("dock1");
    dock1->show();

    auto w = new MyWidget("foo");
    w->setMinimumSize(120, 100);
    w->setMaximumSize(300, 150);
    dock1->setWidget(w);
    m1->dropArea()->addMultiSplitter(dock1->floatingWindow()->multiSplitter(), Location_OnLeft);

    auto dock2 = new DockWidgetType("dock2");
    dock2->show();
    m1->dropArea()->addMultiSplitter(dock2->floatingWindow()->multiSplitter(), Location_OnTop);

    auto root = m1->multiSplitter()->rootItem();

    // Wait 1 event loop so we get layout invalidated and get max-size constraints
    QTest::qWait(10);

    auto sep = root->separators().constFirst();
    root->requestEqualSize(sep); // Since we're not calling honourMaxSizes() after a widget changes its max size afterwards yet
    const int sepMin = root->minPosForSeparator_global(sep);
    const int sepMax = root->maxPosForSeparator_global(sep);

    QVERIFY(sep->position() >= sepMin);
    QVERIFY(sep->position() <= sepMax);

    auto dock3 = new DockWidgetType("dock3");
    dock3->show();
    m1->dropArea()->addMultiSplitter(dock3->floatingWindow()->multiSplitter(), Location_OnBottom);

    dock1->setFloating(true);
    m1->dropArea()->addMultiSplitter(dock1->floatingWindow()->multiSplitter(), Location_OnBottom,
                                     dock2->dptr()->frame());

    // Close dock2 and check if dock1's max-size is still honoured
    dock2->close();
    QTest::qWait(100); // wait for the resize, so dock1 gets taller"

    QVERIFY(dock1->dptr()->frame()->height() <= dock1->dptr()->frame()->maxSizeHint().height());
    delete dock2;
}

void TestDocks::tst_addDockWidgetAsTabToDockWidget()
{
    EnsureTopLevelsDeleted e;
    {
        // Dock into a non-morphed floating dock widget
        auto dock1 = createDockWidget("dock1", new QPushButton("one"));
        auto dock2 = createDockWidget("dock2", new QPushButton("two"));

        dock1->addDockWidgetAsTab(dock2);

        auto window1 = dock1->window();
        auto window2 = dock2->window();
        QCOMPARE(window1, window2);
        QCOMPARE(dock1->dptr()->frame(), dock2->dptr()->frame());
        QCOMPARE(dock1->dptr()->frame()->dockWidgetCount(), 2);
        dock1->deleteLater();
        dock2->deleteLater();
        Testing::waitForDeleted(dock2);
    }
    {
        // Dock into a morphed dock widget
        auto dock1 = createDockWidget("dock1", new QPushButton("one"));
        dock1->dptr()->morphIntoFloatingWindow();
        auto dock2 = createDockWidget("dock2", new QPushButton("two"));

        dock1->addDockWidgetAsTab(dock2);

        auto window1 = dock1->window();
        auto window2 = dock2->window();
        QCOMPARE(window1, window2);
        QCOMPARE(dock1->dptr()->frame(), dock2->dptr()->frame());
        QCOMPARE(dock1->dptr()->frame()->dockWidgetCount(), 2);
        dock1->deleteLater();
        dock2->deleteLater();
        Testing::waitForDeleted(dock2);
    }
    {
        // Dock a morphed dock widget into a morphed dock widget
        auto dock1 = createDockWidget("dock1", new QPushButton("one"));
        dock1->dptr()->morphIntoFloatingWindow();
        auto dock2 = createDockWidget("dock2", new QPushButton("two"));
        dock2->dptr()->morphIntoFloatingWindow();
        auto originalWindow2 = Tests::make_qpointer(dock2->window());

        dock1->addDockWidgetAsTab(dock2);

        auto window1 = dock1->window();
        auto window2 = dock2->window();
        QCOMPARE(window1, window2);
        QCOMPARE(dock1->dptr()->frame(), dock2->dptr()->frame());
        QCOMPARE(dock1->dptr()->frame()->dockWidgetCount(), 2);
        Testing::waitForDeleted(originalWindow2);
        QVERIFY(!originalWindow2);
        dock1->deleteLater();
        dock2->deleteLater();
        Testing::waitForDeleted(dock2);
    }
    {
        // Dock to an already docked widget
        auto m = createMainWindow();
        auto dropArea = m->dropArea();
        auto dock1 = createDockWidget("dock1", new QPushButton("one"));
        nestDockWidget(dock1, dropArea, nullptr, KDDockWidgets::Location_OnLeft);

        auto dock2 = createDockWidget("dock2", new QPushButton("two"));
        dock1->addDockWidgetAsTab(dock2);
        QCOMPARE(dock1->window(), m.get());
        QCOMPARE(dock2->window(), m.get());
        QCOMPARE(dock1->dptr()->frame(), dock2->dptr()->frame());
        QCOMPARE(dock1->dptr()->frame()->dockWidgetCount(), 2);
    }
}

void TestDocks::tst_close()
{
    EnsureTopLevelsDeleted e;

    // 1.0 Call QWidget::close() on QDockWidget
    auto dock1 = createDockWidget("doc1", Qt::green);
    QAction *toggleAction = dock1->toggleAction();
    QVERIFY(toggleAction->isChecked());

    QVERIFY(dock1->close());

    QVERIFY(!dock1->isVisible());
    QVERIFY(!dock1->window()->isVisible());
    QCOMPARE(dock1->window(), dock1);
    QVERIFY(!toggleAction->isChecked());

    // 1.1 Reshow with show()
    dock1->show();
    auto fw = dock1->floatingWindow();
    QVERIFY(fw);
    QVERIFY(toggleAction->isChecked());
    QVERIFY(dock1->isVisible());
    QCOMPARE(dock1->window(), fw);
    QVERIFY(toggleAction->isChecked());

    // 1.2 Reshow with toggleAction instead
    QVERIFY(dock1->close());
    QVERIFY(!toggleAction->isChecked());
    QVERIFY(!dock1->isVisible());
    toggleAction->setChecked(true);
    QVERIFY(dock1->isVisible());

    // 1.3 Use hide() instead
    auto fw1 = dock1->floatingWindow();
    QVERIFY(fw1);

    dock1->close(); // TODO: Hide doesn't delete the FloatingWindow

    QVERIFY(Testing::waitForDeleted(fw1));
    QVERIFY(!dock1->isVisible());
    QVERIFY(!dock1->window()->isVisible());
    QCOMPARE(dock1->window(), dock1);
    QVERIFY(!toggleAction->isChecked());

    // 1.4 close a FloatingWindow, via DockWidget::close
    QPointer<FloatingWindow> window = dock1->dptr()->morphIntoFloatingWindow();
    QPointer<Frame> frame1 = dock1->dptr()->frame();
    QVERIFY(dock1->isVisible());
    QVERIFY(dock1->window()->isVisible());
    QVERIFY(frame1->QWidgetAdapter::isVisible());
    QCOMPARE(dock1->window(), window.data());

    QVERIFY(dock1->close());
    QVERIFY(!dock1->dptr()->frame());
    QVERIFY(Testing::waitForDeleted(frame1));
    QVERIFY(Testing::waitForDeleted(window));

    // 1.5 close a FloatingWindow, via FloatingWindow::close
    dock1->show();

    window = dock1->dptr()->morphIntoFloatingWindow();
    frame1 = dock1->dptr()->frame();
    QVERIFY(dock1->isVisible());
    QVERIFY(dock1->window()->isVisible());
    QVERIFY(frame1->QWidgetAdapter::isVisible());
    QCOMPARE(dock1->window(), window.data());

    QVERIFY(window->close());

    QVERIFY(!dock1->dptr()->frame());
    QVERIFY(Testing::waitForDeleted(frame1));
    QVERIFY(Testing::waitForDeleted(window));

    // TODO: 1.6 Test FloatingWindow with two frames
    // TODO: 1.7 Test Frame with two tabs

    // 1.8 Check if space is reclaimed after closing left dock
    DockWidgetBase *centralDock;
    DockWidgetBase *leftDock;
    DockWidgetBase *rightDock;

    auto mainwindow = createSimpleNestedMainWindow(&centralDock, &leftDock, &rightDock);
    auto da = mainwindow->dropArea();

    QVERIFY(da->checkSanity());
    QCOMPARE(leftDock->dptr()->frame()->QWidgetAdapter::x(), 0);

    QCOMPARE(centralDock->dptr()->frame()->QWidgetAdapter::x(),
             leftDock->dptr()->frame()->QWidgetAdapter::geometry().right()
                 + Item::separatorThickness + 1);
    QCOMPARE(rightDock->dptr()->frame()->QWidgetAdapter::x(),
             centralDock->dptr()->frame()->QWidgetAdapter::geometry().right()
                 + Item::separatorThickness + 1);
    leftDock->close();
    QTest::qWait(250); // TODO: wait for some signal
    QCOMPARE(centralDock->dptr()->frame()->QWidgetAdapter::x(), 0);
    QCOMPARE(rightDock->dptr()->frame()->QWidgetAdapter::x(),
             centralDock->dptr()->frame()->QWidgetAdapter::geometry().right()
                 + Item::separatorThickness + 1);

    rightDock->close();
    QTest::qWait(250); // TODO: wait for some signal
    QMargins margins = mainwindow->centerWidgetMargins();
    QCOMPARE(centralDock->dptr()->frame()->width(),
             mainwindow->width() - 0 * 2 - margins.left() - margins.right());
    delete leftDock; delete rightDock; delete centralDock;

    // 1.9 Close tabbed dock, side docks will maintain their position
    mainwindow = createSimpleNestedMainWindow(&centralDock, &leftDock, &rightDock);
    const int leftX = leftDock->dptr()->frame()->QWidgetAdapter::x();
    const int rightX = rightDock->dptr()->frame()->QWidgetAdapter::x();

    centralDock->close();

    QCOMPARE(leftDock->dptr()->frame()->QWidgetAdapter::x(), leftX);
    QCOMPARE(rightDock->dptr()->frame()->QWidgetAdapter::x(), rightX);
    delete leftDock; delete rightDock; delete centralDock;
    delete dock1;


    // 2. Test that closing the single frame of a main window doesn't close the main window itself
    {
        auto m = createMainWindow(QSize(800, 500), MainWindowOption_None); // Remove central frame
        QPointer<MainWindowBase> mainWindowPtr = m.get();
        dock1 = createDockWidget("hello", Qt::green);
        m->addDockWidget(dock1, Location_OnLeft);

        // 2.2 Closing should not close the main window
        dock1->close();
        QVERIFY(mainWindowPtr.data());
        delete dock1;
    }

    // 2.1 Test closing the frame instead
    {
        auto m = createMainWindow(QSize(800, 500), MainWindowOption_None); // Remove central frame
        QPointer<MainWindowBase> mainWindowPtr = m.get();
        dock1 = createDockWidget("hello", Qt::green);
        m->addDockWidget(dock1, Location_OnLeft);

        // 2.2 Closing should not close the main window
        dock1->dptr()->frame()->titleBar()->onCloseClicked();
        QVERIFY(mainWindowPtr.data());
        QVERIFY(mainWindowPtr->isVisible());
        delete dock1;
    }

    // 2.2 Repeat, but with a central frame
    {
        auto m = createMainWindow(QSize(800, 500));
        QPointer<MainWindowBase> mainWindowPtr = m.get();
        dock1 = createDockWidget("hello", Qt::green);
        m->addDockWidget(dock1, Location_OnLeft);

        // 2.2 Closing should not close the main window
        dock1->dptr()->frame()->titleBar()->onCloseClicked();
        QVERIFY(mainWindowPtr.data());
        QVERIFY(mainWindowPtr->isVisible());
        delete dock1;
    }
}

void TestDocks::tst_propagateSizeHonoursMinSize()
{
    // Here we dock a widget on the left size, and on the right side.
    // When docking the second one, the 1st one shouldn't be squeezed too much, as it has a min size

    EnsureTopLevelsDeleted e;

    auto m = createMainWindow();
    auto dock1 = createDockWidget("dock1", new QPushButton("one"));
    auto dock2 = createDockWidget("dock2", new QPushButton("two"));
    auto dropArea = m->dropArea();
    int min1 = widgetMinLength(dock1, Qt::Horizontal);
    int min2 = widgetMinLength(dock2, Qt::Horizontal);

    QVERIFY(dock1->width() >= min1);
    QVERIFY(dock2->width() >= min2);

    nestDockWidget(dock1, dropArea, nullptr, KDDockWidgets::Location_OnRight);
    nestDockWidget(dock2, dropArea, nullptr, KDDockWidgets::Location_OnLeft);

    // Calculate again, as the window frame has disappeared
    min1 = widgetMinLength(dock1, Qt::Horizontal);
    min2 = widgetMinLength(dock2, Qt::Horizontal);

    auto l = m->dropArea();
    l->checkSanity();

    if (dock1->width() < min1) {
        qDebug() << "\ndock1->width()=" << dock1->width() << "\nmin1=" << min1
                 << "\ndock min sizes=" << dock1->minimumWidth() << dock1->minimumSizeHint().width()
                 << "\nframe1->width()=" << dock1->dptr()->frame()->width()
                 << "\nframe1->min=" << widgetMinLength(dock1->dptr()->frame(), Qt::Horizontal);
        l->dumpLayout();
        QVERIFY(false);
    }

    QVERIFY(dock2->width() >= min2);

    // Dock on top of center widget:
    m = createMainWindow();

    dock1 = createDockWidget("one", new QTextEdit());
    m->addDockWidgetAsTab(dock1);
    auto dock3 = createDockWidget("three", new QTextEdit());
    m->addDockWidget(dock3, Location_OnTop);
    QVERIFY(m->dropArea()->checkSanity());

    min1 = widgetMinLength(dock1, Qt::Vertical);
    QVERIFY(dock1->height() >= min1);
}

void TestDocks::tst_constraintsPropagateUp()
{
    // Mostly for QtQuick, which doesn't have any layouts, so we need to make the propagation
    // Manually in DockWidgetQuick::minimumSize(), in FrameQuick, etc.

    EnsureTopLevelsDeleted e;
    const int minWidth = 500;
    const int minHeight = 400;
    const QSize minSz = { minWidth, minHeight };
    auto guestWidget = new MyWidget2(QSize(minWidth, minHeight));
    auto dock1 = createDockWidget("dock1", guestWidget);
    auto dock2= createDockWidget("dock2", new MyWidget2(QSize(minWidth, minHeight)));

    QCOMPARE(widgetMinLength(guestWidget, Qt::Vertical), minHeight);
    QCOMPARE(widgetMinLength(guestWidget, Qt::Horizontal), minWidth);
    QCOMPARE(dock1->minimumWidth(), minWidth);
    QCOMPARE(dock1->minimumHeight(), minHeight);
    QCOMPARE(dock1->minimumSize(), minSz);

    auto frame1 = dock1->dptr()->frame();

    QVERIFY(qAbs(widgetMinLength(frame1, Qt::Horizontal) - minWidth) < 10); //10px for styling differences

#if QT_VERSION >= QT_VERSION_CHECK(5, 10, 0)
    // Flaky with 5.9
    QVERIFY(qAbs(widgetMinLength(frame1, Qt::Vertical) - (minHeight + frame1->nonContentsHeight())) < 10); //10px for styling differences
#endif

    // Add dock2 side-by side, so the Frame now has a title bar.
    auto oldFw2 = dock2->window();
    dock1->addDockWidgetToContainingWindow(dock2, Location_OnLeft);
    TitleBar *tb = dock1->titleBar();
    QVERIFY(tb->isVisible());
#if QT_VERSION >= QT_VERSION_CHECK(5, 10, 0)
    // Flaky with 5.9
    QVERIFY(qAbs(widgetMinLength(frame1, Qt::Vertical) - (minHeight + frame1->nonContentsHeight())) < 10);
#endif
    delete dock1->window();
    delete oldFw2;
}

void TestDocks::tst_constraintsAfterPlaceholder()
{
    EnsureTopLevelsDeleted e;
    auto m = createMainWindow(QSize(500, 500), MainWindowOption_None);
    const int minHeight = 400;
    auto dock1 = createDockWidget("dock1", new MyWidget2(QSize(400, minHeight)));
    auto dock2 = createDockWidget("dock2", new MyWidget2(QSize(400, minHeight)));
    auto dock3 = createDockWidget("dock3", new MyWidget2(QSize(400, minHeight)));
    auto dropArea = m->dropArea();
    MultiSplitter *layout = dropArea;

    // Stack 3, 2, 1
    m->addDockWidget(dock1, Location_OnTop);
    m->addDockWidget(dock2, Location_OnTop);
    m->addDockWidget(dock3, Location_OnTop);

#ifdef KDDOCKWIDGETS_QTWIDGETS
    QVERIFY(Testing::waitForResize(m.get()));
#endif

    QVERIFY(widgetMinLength(m.get(), Qt::Vertical) > minHeight * 3); // > since some vertical space is occupied by the separators

    // Now close dock1 and check again
    dock1->close();
    Testing::waitForResize(dock2);

    Item *item2 = layout->itemForFrame(dock2->dptr()->frame());
    Item *item3 = layout->itemForFrame(dock3->dptr()->frame());

    QMargins margins = m->centerWidgetMargins();
    const int expectedMinHeight = item2->minLength(Qt::Vertical) +
                                  item3->minLength(Qt::Vertical) +
                                  1 * Item::separatorThickness
                                  + margins.top() + margins.bottom();

    QCOMPARE(m->minimumSizeHint().height(), expectedMinHeight);

    dock1->deleteLater();
    Testing::waitForDeleted(dock1);
}

void TestDocks::tst_dragBySingleTab()
{
    // Tests dragging via a tab when there's only 1 tab, and we're using Flag_AlwaysShowTabs
    EnsureTopLevelsDeleted e;
    KDDockWidgets::Config::self().setFlags(KDDockWidgets::Config::Flag_AlwaysShowTabs);
    auto dock1 = createDockWidget("dock1", new MyWidget2(QSize(400, 400)));
    dock1->show();

    auto frame1 = dock1->dptr()->frame();

    QPoint globalPressPos = dragPointForWidget(frame1, 0);
    TabBar *tabBar = frame1->tabWidget()->tabBar();
    QVERIFY(tabBar);
    SetExpectedWarning sew("No window being dragged for"); // because dragging by tab does nothing in this case
    drag(tabBar->asWidget(), globalPressPos, QPoint(0, 0));

    delete dock1;
    Testing::waitForDeleted(frame1);
}

void TestDocks::tst_dragByTabBar_data()
{
    QTest::addColumn<bool>("documentMode");
    QTest::addColumn<bool>("tabsAlwaysVisible");

    QTest::newRow("false-false") << false << false;
    QTest::newRow("true-false") << true << false;
    QTest::newRow("false-true") << false << true;
    QTest::newRow("true-true") << true << true;
}

void TestDocks::tst_dragByTabBar()
{
    QFETCH(bool, documentMode);
    QFETCH(bool, tabsAlwaysVisible);

    EnsureTopLevelsDeleted e;
    auto flags = KDDockWidgets::Config::self().flags() | KDDockWidgets::Config::Flag_HideTitleBarWhenTabsVisible;
    if (tabsAlwaysVisible)
        flags |= KDDockWidgets::Config::Flag_AlwaysShowTabs;

    KDDockWidgets::Config::self().setFlags(flags);

    auto m = createMainWindow();

    auto dropArea = m->dropArea();
    auto dock1 = createDockWidget("dock1", new MyWidget2(QSize(400, 400)));

    auto dock2 = createDockWidget("dock2", new MyWidget2(QSize(400, 400)));
    auto dock3 = createDockWidget("dock3", new MyWidget2(QSize(400, 400)));
    m->addDockWidgetAsTab(dock1);
    m->resize(osWindowMinWidth(), 200);

    dock2->addDockWidgetAsTab(dock3);
#if KDDOCKWIDGETS_QTWIDGETS
    if (documentMode)
        static_cast<QTabWidget *>(
            static_cast<FrameWidget *>(dock2->dptr()->frame())->tabWidget()->asWidget())
            ->setDocumentMode(true);
#else
    Q_UNUSED(documentMode);
#endif
    auto fw = dock2->floatingWindow();
    fw->move(m->pos() + QPoint(500, 500));
    QVERIFY(fw->isVisible());
    QVERIFY(!fw->titleBar()->isVisible());

    dragFloatingWindowTo(fw, dropArea, DropIndicatorOverlayInterface::DropLocation_Right);
}

void TestDocks::tst_dock2FloatingWidgetsTabbed()
{
    EnsureTopLevelsDeleted e;

    if (KDDockWidgets::usesNativeTitleBar())
        return; // Unit-tests can't drag via tab, yet

    auto dock1 = createDockWidget("doc1", Qt::green);
    auto fw1 = dock1->floatingWindow();
    fw1->setGeometry(QRect(500, 500, 400, 400));
    QVERIFY(dock1);
    QPointer<Frame> frame1 = dock1->dptr()->frame();

    auto titlebar1 = fw1->titleBar();
    auto dock2 = createDockWidget("doc2", Qt::red);

    QVERIFY(dock1->isFloating());
    QVERIFY(dock2->isFloating());

    drag(titlebar1, titlebar1->mapToGlobal(QPoint(5, 5)), dock2->window()->geometry().center(), ButtonAction_Press);

    // It morphed into a FloatingWindow
    QPointer<Frame> frame2 = dock2->dptr()->frame();
    if (!dock2->floatingWindow()) {
        qWarning() << "dock2->floatingWindow()=" << dock2->floatingWindow();
        QVERIFY(false);
    }
    QVERIFY(frame2);
    QCOMPARE(frame2->dockWidgetCount(), 1);

    releaseOn(dock2->window()->geometry().center(), titlebar1);
    QCOMPARE(frame2->dockWidgetCount(), 2); // 2.2 Frame has 2 widgets when one is dropped

    QVERIFY(Testing::waitForDeleted(frame1));

    // 2.3 Detach tab1 to empty space
    QPoint globalPressPos = dragPointForWidget(frame2.data(), 0);
    TabBar *tabBar = frame2->tabWidget()->tabBar();
    QVERIFY(tabBar);
    drag(tabBar->asWidget(), globalPressPos, frame2->window()->geometry().bottomRight() + QPoint(10, 10));

    QVERIFY(frame2->dockWidgetCount() == 1);
    QVERIFY(dock1->floatingWindow());

    // 2.4 Drag the first dock over the second
    frame1 = dock1->dptr()->frame();
    frame2 = dock2->dptr()->frame();
    fw1 = dock1->floatingWindow();
    globalPressPos = fw1->titleBar()->mapToGlobal(QPoint(100,5));
    drag(fw1->titleBar(), globalPressPos, dock2->window()->geometry().center());

    QCOMPARE(frame2->dockWidgetCount(), 2);

    // 2.5 Detach and drop to the same place, should tab again
    globalPressPos = dragPointForWidget(frame2.data(), 0);
    tabBar = frame2->tabWidget()->tabBar();

    drag(tabBar->asWidget(), globalPressPos, dock2->window()->geometry().center());
    QCOMPARE(frame2->dockWidgetCount(), 2);

    // 2.6 Drag the tabbed group over a 3rd floating window
    auto dock3 = createDockWidget("doc3", Qt::black);
    QTest::qWait(1000); // Test is flaky otherwise

    auto fw2 = dock2->floatingWindow();
    drag(fw2->titleBar(), frame2->mapToGlobal(QPoint(10, 10)), dock3->window()->geometry().center());

    QVERIFY(Testing::waitForDeleted(frame1));
    QVERIFY(Testing::waitForDeleted(frame2));
    QVERIFY(dock3->dptr()->frame());
    QCOMPARE(dock3->dptr()->frame()->dockWidgetCount(), 3);

    auto fw3 = dock3->floatingWindow();
    QVERIFY(fw3);
    QVERIFY(fw3->dropArea()->checkSanity());

    // 2.7 Drop the window into a MainWindow
    {
        auto m = createMainWindow();
        m->show();
        m->setGeometry(QRect(500, 300, 300, 300));
        QVERIFY(!dock3->isFloating());
        auto fw3 = dock3->floatingWindow();
        drag(fw3->titleBar(), dock3->window()->mapToGlobal(QPoint(10, 10)), m->geometry().center());
        QVERIFY(!dock3->isFloating());
        QVERIFY(dock3->window() == m.get());
        QCOMPARE(dock3->dptr()->frame()->dockWidgetCount(), 3);
        QVERIFY(m->dropArea()->checkSanity());

        delete dock1;
        delete dock2;
        delete dock3;
        QVERIFY(Testing::waitForDeleted(frame2));
        QVERIFY(Testing::waitForDeleted(fw3));
    }
}

void TestDocks::tst_deleteOnClose()
{
    {
        EnsureTopLevelsDeleted e;
        // Tests that DockWidget::close() deletes itself if Option_DeleteOnClose is set
        QPointer<DockWidgetBase> dock1 = createDockWidget("1", new MyWidget2(QSize(400, 400)), DockWidgetBase::Option_DeleteOnClose);
        dock1->show();
        dock1->close();

        QVERIFY(Testing::waitForDeleted(dock1));
    }

    {
        // Tests that if it's closed via LayoutSaver it's also destroyed when having Option_DeleteOnClose
        EnsureTopLevelsDeleted e;

        QPointer<DockWidgetBase> dock1 = createDockWidget("1", new MyWidget2(QSize(400, 400)), DockWidgetBase::Option_DeleteOnClose, {}, /*show=*/ false);
        QPointer<DockWidgetBase> dock2 = createDockWidget("2", new MyWidget2(QSize(400, 400)), {}, {}, /*show=*/ false);
        LayoutSaver saver;
        const QByteArray saved = saver.serializeLayout();
        dock1->show();
        dock2->show();
        QVERIFY(dock1->isVisible());
        QVERIFY(dock2->isVisible());

        QVERIFY(saver.restoreLayout(saved));
        QVERIFY(!dock1->isVisible());
        QVERIFY(!dock2->isVisible());

        QVERIFY(Testing::waitForDeleted(dock1));
        QVERIFY(dock2.data());
        delete dock2;
    }
}

void TestDocks::tst_toggleAction()
{
    EnsureTopLevelsDeleted e;
    auto m = createMainWindow(QSize(800, 500), MainWindowOption_None);
    auto dock1 = createDockWidget("dock1", new MyWidget2(QSize(400, 400)));
    auto dock2 = createDockWidget("dock2", new MyWidget2(QSize(400, 400)));
    auto dock3 = createDockWidget("dock3", new MyWidget2(QSize(400, 400)));

    m->addDockWidget(dock1, Location_OnLeft);
    m->addDockWidget(dock2, Location_OnRight);
    m->addDockWidget(dock3, Location_OnRight);

    auto root = m->multiSplitter()->rootItem();
    QCOMPARE(root->visibleCount_recursive(), 3);
    QVERIFY(dock2->toggleAction()->isChecked());
    QPointer<Frame> frame2 = dock2->dptr()->frame();
    dock2->toggleAction()->toggle();
    QVERIFY(!dock2->toggleAction()->isChecked());

    QVERIFY(!dock2->isVisible());
    QVERIFY(!dock2->isOpen());
    QVERIFY(Testing::waitForDeleted(frame2));

    QCOMPARE(root->visibleCount_recursive(), 2);
}

void TestDocks::tst_redocksToPreviousTabIndex()
{
    // Checks that when reordering tabs with mouse, floating and redocking, they go back to their previous index

    EnsureTopLevelsDeleted e;
    KDDockWidgets::Config::self().setFlags(KDDockWidgets::Config::Flag_AllowReorderTabs);

    auto m = createMainWindow(QSize(800, 500), MainWindowOption_None);
    auto dock0 = createDockWidget("dock0", new MyWidget2(QSize(400, 400)));
    auto dock1 = createDockWidget("dock1", new MyWidget2(QSize(400, 400)));
    m->addDockWidget(dock0, Location_OnLeft);
    dock0->addDockWidgetAsTab(dock1);

    QCOMPARE(dock0->tabIndex(), 0);
    QCOMPARE(dock1->tabIndex(), 1);

    dock0->setFloating(true);
    QCOMPARE(dock1->tabIndex(), 0);

    dock0->setFloating(false);
    QCOMPARE(dock0->tabIndex(), 0);
    QCOMPARE(dock1->tabIndex(), 1);

    Frame *frame = dock0->dptr()->frame();
    auto tb = dock0->dptr()->frame()->tabWidget()->tabBar();
    tb->moveTabTo(0, 1);

#ifdef KDDOCKWIDGETS_QTWIDGETS
    QCOMPARE(dock0->tabIndex(), 1);
    QCOMPARE(dock1->tabIndex(), 0);

    // Also detach via detachTab(), which is what is called when the user detaches with mouse
    frame->detachTab(dock0);
    dock0->setFloating(false);

    QCOMPARE(dock0->tabIndex(), 1);
    QCOMPARE(dock1->tabIndex(), 0);
#else
    // An XFAIL so we remember to implement this
    QEXPECT_FAIL("", "TabBar::moveTabTo not implemented for QtQuick yet", Continue);
    QVERIFY(false);
    Q_UNUSED(frame);
#endif
}

void TestDocks::tst_addMDIDockWidget()
{
    EnsureTopLevelsDeleted e;

    // Test that adding a MDI dock widget doesn't produce any warning
    auto m = createMainWindow(QSize(800, 500), MainWindowOption_MDI);
    auto dock0 = createDockWidget("dock0", new MyWidget2(QSize(400, 400)));
    qobject_cast<MDILayoutWidget *>(m->layoutWidget())->addDockWidget(dock0, QPoint(0, 0), {});
}

void TestDocks::tst_redockToMDIRestoresPosition()
{
    // Tests that setFloating(false) puts the dock widget where it was before floating

    EnsureTopLevelsDeleted e;
    auto m = createMainWindow(QSize(800, 500), MainWindowOption_MDI);
    auto dock0 = createDockWidget("dock0", new MyWidget2(QSize(400, 400)));

    auto layoutWidget = qobject_cast<MDILayoutWidget *>(m->layoutWidget());
    const QPoint initialPoint = QPoint(500, 500);
    layoutWidget->addDockWidget(dock0, initialPoint, {});

    Frame *frame = dock0->DockWidgetBase::d->frame();
    QCOMPARE(frame->QWidgetAdapter::pos(), initialPoint);

    const QSize initialSize = frame->QWidgetAdapter::size();

    dock0->setFloating(true);
    dock0->setFloating(false);
    frame = dock0->DockWidgetBase::d->frame();
    QCOMPARE(frame->QWidgetAdapter::pos(), initialPoint);

    const QPoint anotherPos = QPoint(250, 250);
    dock0->setMDIPosition(anotherPos);

    dock0->setFloating(true);
    dock0->setFloating(false);
    frame = dock0->DockWidgetBase::d->frame();

    Item *item = layoutWidget->itemForFrame(frame);
    QCOMPARE(item->pos(), anotherPos);
    QCOMPARE(item->geometry(), frame->QWidgetAdapter::geometry());
    QCOMPARE(frame->QWidgetAdapter::pos(), anotherPos);
    QCOMPARE(frame->QWidgetAdapter::size(), initialSize);

    const QSize anotherSize = QSize(500, 500);
    dock0->setMDISize(anotherSize);
    QCOMPARE(frame->QWidgetAdapter::size(), anotherSize);
    item = layoutWidget->itemForFrame(frame);
    QCOMPARE(item->geometry(), frame->QWidgetAdapter::geometry());
}

void TestDocks::tst_restoreWithNativeTitleBar()
{
#ifdef Q_OS_WIN // Other OS don't support this
    EnsureTopLevelsDeleted e;
    KDDockWidgets::Config::self().setFlags(KDDockWidgets::Config::Flag_NativeTitleBar);

    auto dock0 = createDockWidget("dock0", new MyWidget2(QSize(400, 400)));
    dock0->window()->move(100, 100);

    QVERIFY(!dock0->titleBar()->isVisible());
    QVERIFY(!dock0->floatingWindow()->titleBar()->isVisible());
    QVERIFY(!dock0->d->frame()->titleBar()->isVisible());

    LayoutSaver saver;
    const QByteArray saved = saver.serializeLayout();
    saver.restoreLayout(saved);
    QVERIFY(!dock0->titleBar()->isVisible());
    QVERIFY(!dock0->floatingWindow()->titleBar()->isVisible());
    QVERIFY(!dock0->d->frame()->titleBar()->isVisible());
#endif
}<|MERGE_RESOLUTION|>--- conflicted
+++ resolved
@@ -46,231 +46,6 @@
 #endif
 }
 
-<<<<<<< HEAD
-=======
-class TestDocks : public QObject
-{
-    Q_OBJECT
-public Q_SLOTS:
-    void initTestCase()
-    {
-        qputenv("KDDOCKWIDGETS_SHOW_DEBUG_WINDOW", "");
-        qApp->setOrganizationName("KDAB");
-        qApp->setApplicationName("dockwidgets-unit-tests");
-
-        qApp->setStyle(QStyleFactory::create("fusion"));
-        Testing::installFatalMessageHandler();
-
-#ifdef KDDOCKWIDGETS_QTQUICK
-        QQuickStyle::setStyle("Material"); // so we don't load KDE plugins
-        KDDockWidgets::Config::self().setQmlEngine(new QQmlEngine(this));
-#endif
-    }
-
-    void cleanupTestCase()
-    {
-#ifdef KDDOCKWIDGETS_QTQUICK
-        delete KDDockWidgets::Config::Config::self().qmlEngine();
-#endif
-    }
-
-private Q_SLOTS:
-    void tst_simple1();
-    void tst_simple2();
-    void tst_doesntHaveNativeTitleBar();
-    void tst_resizeWindow2();
-    void tst_hasLastDockedLocation();
-    void tst_ghostSeparator();
-    void tst_detachFromMainWindow();
-    void tst_detachPos();
-    void tst_floatingWindowSize();
-    void tst_sizeAfterRedock();
-    void tst_tabbingWithAffinities();
-    void tst_honourUserGeometry();
-    void tst_floatingWindowTitleBug();
-    void tst_setFloatingSimple();
-    void tst_dragOverTitleBar();
-    void tst_setFloatingGeometry();
-
-    void tst_resizeWindow_data();
-    void tst_resizeWindow();
-    void tst_restoreEmpty();
-    void tst_restoreCentralFrame();
-    void tst_restoreMaximizedState();
-    void tst_shutdown();
-    void tst_doubleClose();
-    void tst_dockInternal();
-    void tst_maximizeAndRestore();
-    void tst_samePositionAfterHideRestore();
-    void tst_restoreTwice();
-    void tst_restoreAfterResize();
-    void tst_restoreWithNonClosableWidget();
-    void tst_restoreNestedAndTabbed();
-    void tst_restoreCrash();
-    void tst_restoreSideBySide();
-    void tst_restoreWithPlaceholder();
-    void tst_restoreWithAffinity();
-    void tst_marginsAfterRestore();
-    void tst_restoreWithNewDockWidgets();
-    void tst_restoreWithDockFactory();
-    void tst_lastFloatingPositionIsRestored();
-    void tst_restoreSimple();
-    void tst_restoreSimplest();
-    void tst_restoreNonClosable();
-    void tst_invalidLayoutAfterRestore();
-    void tst_dontCloseDockWidgetBeforeRestore();
-    void tst_dontCloseDockWidgetBeforeRestore2();
-    void tst_dontCloseDockWidgetBeforeRestore3();
-    void tst_restoreWithNativeTitleBar();
-
-    void tst_closeOnlyCurrentTab();
-    void tst_tabWidgetCurrentIndex();
-    void tst_doubleClickTabToDetach();
-    void tst_propagateResize2();
-    void tst_negativeAnchorPosition();
-    void tst_negativeAnchorPosition2();
-    void tst_negativeAnchorPosition3();
-    void tst_negativeAnchorPosition4();
-    void tst_negativeAnchorPosition5();
-    void tst_negativeAnchorPosition6();
-    void tst_negativeAnchorPosition7();
-    void tst_startHidden();
-    void tst_startHidden2();
-    void tst_startClosed();
-    void tst_closeReparentsToNull();
-    void tst_invalidAnchorGroup();
-    void tst_addAsPlaceholder();
-    void tst_removeItem();
-    void tst_clear();
-    void tst_dockDockWidgetNested();
-    void tst_dockFloatingWindowNested();
-    void tst_crash();
-    void tst_refUnrefItem();
-    void tst_placeholderCount();
-    void tst_availableLengthForOrientation();
-    void tst_closeShowWhenNoCentralFrame();
-    void tst_setAsCurrentTab();
-    void tst_placeholderDisappearsOnReadd();
-    void tst_placeholdersAreRemovedProperly();
-    void tst_floatMaintainsSize();
-    void tst_preferredInitialSize();
-
-    void tst_crash2_data();
-    void tst_crash2();
-    void tst_closeAllDockWidgets();
-    void tst_toggleMiddleDockCrash();
-    void tst_stealFrame();
-    void tst_setFloatingWhenWasTabbed();
-    void tst_setFloatingWhenSideBySide();
-    void tst_dockWindowWithTwoSideBySideFramesIntoCenter();
-    void tst_tabTitleChanges();
-    void tst_dockWidgetGetsFocusWhenDocked();
-    void tst_setWidget();
-    void tst_isFocused();
-    void tst_floatingLastPosAfterDoubleClose();
-    void tst_registry();
-    void tst_honourGeometryOfHiddenWindow();
-    void tst_0_data();
-    void tst_0();
-    void tst_dockWindowWithTwoSideBySideFramesIntoRight();
-    void tst_dockWindowWithTwoSideBySideFramesIntoLeft();
-    void tst_posAfterLeftDetach();
-    void tst_preventClose();
-    void tst_propagateMinSize();
-    void tst_createFloatingWindow();
-    void tst_addAndReadd();
-    void tst_fairResizeAfterRemoveWidget();
-    void tst_invalidJSON_data();
-    void tst_invalidJSON();
-
-    void tst_invalidPlaceholderPosition_data();
-    void tst_invalidPlaceholderPosition();
-    void tst_setVisibleFalseWhenSideBySide_data();
-    void tst_setVisibleFalseWhenSideBySide();
-    void tst_resizeViaAnchorsAfterPlaceholderCreation();
-    void tst_rectForDropCrash();
-    void tst_addDockWidgetToMainWindow();
-    void tst_addDockWidgetToContainingWindow();
-    void tst_notClosable();
-    void tst_setFloatingAfterDraggedFromTabToSideBySide();
-    void tst_setFloatingAFrameWithTabs();
-    void tst_toggleDockWidgetWithHiddenTitleBar();
-    void tst_tabBarWithHiddenTitleBar_data();
-    void tst_tabBarWithHiddenTitleBar();
-    void tst_availableSizeWithPlaceholders();
-    void tst_anchorFollowingItselfAssert();
-    void tst_moreTitleBarCornerCases();
-    void tst_isInMainWindow();
-    void tst_sizeConstraintWarning();
-    void tst_stuckSeparator();
-    void tst_dockNotFillingSpace();
-    void tst_titlebar_getter();
-    void tst_raise();
-    void tst_addingOptionHiddenTabbed();
-    void tst_maxSizedHonouredAfterRemoved();
-    void tst_addDockWidgetAsTabToDockWidget();
-    void tst_close();
-    void tst_propagateSizeHonoursMinSize();
-    void tst_nonDockable();
-    void tst_floatingAction();
-    void tst_flagDoubleClick();
-    void tst_constraintsPropagateUp();
-    void tst_constraintsAfterPlaceholder();
-    void tst_addToSmallMainWindow1();
-    void tst_addToSmallMainWindow2();
-    void tst_addToSmallMainWindow3();
-    void tst_addToSmallMainWindow4();
-    void tst_addToSmallMainWindow5();
-    void tst_positionWhenShown();
-    void tst_28NestedWidgets();
-    void tst_28NestedWidgets_data();
-    void tst_dragBySingleTab();
-    void tst_dragByTabBar();
-    void tst_dragByTabBar_data();
-    void tst_titleBarFocusedWhenTabsChange();
-    void tst_dock2FloatingWidgetsTabbed();
-    void tst_deleteOnClose();
-    void tst_toggleAction();
-    void tst_redocksToPreviousTabIndex();
-
-#ifdef KDDOCKWIDGETS_QTWIDGETS
-    // TODO: Port these to QtQuick
-
-    void tst_mainWindowAlwaysHasCentralWidget();
-    void tst_dockableMainWindows();
-
-    // But these are fine to be widget only:
-    void tst_tabsNotClickable();
-    void tst_embeddedMainWindow();
-    void tst_restoreEmbeddedMainWindow();
-    void tst_negativeAnchorPositionWhenEmbedded();
-    void tst_negativeAnchorPositionWhenEmbedded_data();
-    void tst_closeRemovesFromSideBar();
-    void tst_restoreSideBar();
-    void tst_toggleActionOnSideBar();
-    void tst_deleteOnCloseWhenOnSideBar();
-    void tst_sidebarOverlayGetsHiddenOnClick();
-    void tst_floatRemovesFromSideBar();
-    void tst_overlayedGeometryIsSaved();
-    void tst_overlayCrash();
-
-    // And fix these
-    void tst_floatingWindowDeleted();
-    void tst_addToSmallMainWindow6();
-    void tst_minSizeChanges();
-    void tst_maxSizePropagates();
-    void tst_maxSizePropagates2();
-    void tst_restoreResizesLayout();
-    void tst_maxSizeHonouredWhenDropped();
-    void tst_fixedSizePolicy();
-    void tst_maxSizeHonouredWhenAnotherDropped();
-    void tst_addToHiddenMainWindow();
-    void tst_maximumSizePolicy();
-    void tst_complex();
-#endif
-};
-
->>>>>>> c4d3ba71
 static QPoint dragPointForWidget(Frame *frame, int index)
 {
     if (frame->hasSingleDockWidget()) {
