--- conflicted
+++ resolved
@@ -427,11 +427,8 @@
     void tst_maximumSizePolicy();
     void tst_tabsNotClickable();
     void tst_stuckSeparator();
-<<<<<<< HEAD
     void tst_isFocused();
-=======
-    void setWidget();
->>>>>>> ae000e75
+    void tst_setWidget();
 
 private:
     std::unique_ptr<MultiSplitter> createMultiSplitterFromSetup(MultiSplitterSetup setup, QHash<QWidget *, Frame *> &frameMap) const;
@@ -5755,7 +5752,6 @@
     }
 }
 
-<<<<<<< HEAD
 void TestDocks::tst_isFocused()
 {
     EnsureTopLevelsDeleted e;
@@ -5812,8 +5808,9 @@
     QVERIFY(dock2->isFocused());
     QVERIFY(!dock3->isFocused());
     delete dock2->window();
-=======
-void TestDocks::setWidget()
+}
+
+void TestDocks::tst_setWidget()
 {
     EnsureTopLevelsDeleted e;
     auto dw = new DockWidget(QStringLiteral("FOO"));
@@ -5823,7 +5820,6 @@
     dw->setWidget(button2);
     delete button1;
     delete dw;
->>>>>>> ae000e75
 }
 
 int main(int argc, char *argv[])
