--- conflicted
+++ resolved
@@ -2,13 +2,10 @@
 #
 # Pass the following variables to cmake to control the build:
 #
-<<<<<<< HEAD
-=======
 # -DKDDockWidgets_TESTS=[true|false]
 #  Build the test harness.
 #  Default=false
 #
->>>>>>> b825e0b9
 # -DKDDockWidgets_EXAMPLES=[true|false]
 #  Build the examples.
 #  Default=true
@@ -53,10 +50,7 @@
   message(WARNING "** Python Bindings are disabled in debug build mode.")
   set(OPTION_BUILD_PYTHON_BINDINGS False)
 endif()
-<<<<<<< HEAD
-=======
 option(${PROJECT_NAME}_TESTS "Build the tests" OFF)
->>>>>>> b825e0b9
 option(${PROJECT_NAME}_EXAMPLES "Build the examples" ON)
 
 # option(OPTION_QTQUICK "Build for QtQuick instead of QtWidgets" OFF)
