--- conflicted
+++ resolved
@@ -39,74 +39,6 @@
 
 using namespace KDDockWidgets;
 
-<<<<<<< HEAD
-=======
-class DockWidgetBase::Private
-{
-public:
-    Private(const QString &dockName, DockWidgetBase::Options options_, DockWidgetBase *qq)
-        : name(dockName)
-        , title(dockName)
-        , q(qq)
-        , options(options_)
-        , toggleAction(new QAction(q))
-        , floatAction(new QAction(q))
-    {
-        q->connect(toggleAction, &QAction::toggled, q, [this] (bool enabled) {
-            if (!m_updatingToggleAction) { // guard against recursiveness
-                toggleAction->blockSignals(true); // and don't emit spurious toggle. Like when a dock widget is inserted into a tab widget it might get hide events, ignore those. The Dock Widget is open.
-                toggle(enabled);
-                toggleAction->blockSignals(false);
-            }
-        });
-
-        q->connect(floatAction, &QAction::toggled, q, [this] (bool checked) {
-            if (!m_updatingFloatAction) { // guard against recursiveness
-                q->setFloating(checked);
-            }
-
-            Q_EMIT q->isFloatingChanged(checked);
-            // When floating, we remove from the sidebar
-            if (checked && q->isOpen()) {
-                if (SideBar *sb = DockRegistry::self()->sideBarForDockWidget(q)) {
-                    sb->mainWindow()->clearSideBarOverlay(/* deleteFrame=*/false);
-                    sb->removeDockWidget(q);
-                }
-            }
-        });
-
-        toggleAction->setCheckable(true);
-        floatAction->setCheckable(true);
-    }
-
-    void init()
-    {
-        updateTitle();
-    }
-
-    FloatingWindow *floatingWindow() const
-    {
-        return qobject_cast<FloatingWindow*>(q->window());
-    }
-
-    MainWindowBase *mainWindow() const
-    {
-        if (q->isWindow())
-            return nullptr;
-
-        // Note: Don't simply use window(), as the MainWindow might be embedded into something else
-        QWidgetOrQuick *p = q->parentWidget();
-        while (p) {
-            if (auto window = qobject_cast<MainWindowBase*>(p))
-                return window;
-
-            if (p->isWindow())
-                return nullptr;
-
-            p = p->parentWidget();
-        }
->>>>>>> 621c3dbe
-
 DockWidgetBase::DockWidgetBase(const QString &name, Options options,
                                LayoutSaverOptions layoutSaverOptions)
     : QWidgetAdapter(nullptr, Qt::Tool)
