/*
  This file is part of KDDockWidgets.

  SPDX-FileCopyrightText: 2019-2021 Klarälvdalens Datakonsult AB, a KDAB Group company <info@kdab.com>
  Author: Sérgio Martins <sergio.martins@kdab.com>

  SPDX-License-Identifier: GPL-2.0-only OR GPL-3.0-only

  Contact KDAB at <info@kdab.com> for commercial licensing options.
*/

#ifndef KD_FLOATING_WINDOW_P_H
#define KD_FLOATING_WINDOW_P_H

#include "kddockwidgets/docks_export.h"
#include "kddockwidgets/QWidgetAdapter.h"
#include "kddockwidgets/LayoutSaver.h"
#include "kddockwidgets/Qt5Qt6Compat_p.h"
#include "Frame_p.h"
#include "Draggable_p.h"
#include "DropArea_p.h"

QT_BEGIN_NAMESPACE
class QAbstractNativeEventFilter;
class QWindowStateChangeEvent;
QT_END_NAMESPACE

namespace KDDockWidgets {

class MainWindowBase;
class DropArea;
class Frame;
class MultiSplitter;
class LayoutWidget;

class DOCKS_EXPORT FloatingWindow
        : public QWidgetAdapter
        , public Draggable
{
    Q_OBJECT
    Q_PROPERTY(KDDockWidgets::TitleBar* titleBar READ titleBar CONSTANT)
    Q_PROPERTY(KDDockWidgets::DropArea* dropArea READ dropArea CONSTANT)
public:
    explicit FloatingWindow(MainWindowBase *parent = nullptr);
    explicit FloatingWindow(Frame *frame, MainWindowBase *parent = nullptr);
    ~FloatingWindow() override;

    bool deserialize(const LayoutSaver::FloatingWindow &);
    LayoutSaver::FloatingWindow serialize() const;

    // Draggable:
    std::unique_ptr<WindowBeingDragged> makeWindow() override;
    DockWidgetBase *singleDockWidget() const override;
    bool isWindow() const override;

    const QVector<DockWidgetBase*> dockWidgets() const;
    const Frame::List frames() const;
    DropArea *dropArea() const { return m_dropArea; }

#ifdef Q_OS_WIN
    void setLastHitTest(int hitTest) {
        m_lastHitTest = hitTest;
    }
#endif
    /**
     * @brief Returns the title bar.
     *
     * This TitleBar is hidden if we're using a native title bar.
     */
    TitleBar *titleBar() const { return m_titleBar; }

    /**
     * @brief Equivalent to setGeometry(), but the value might be adjusted.
     *
     * For example, if the suggestedRect is bigger than max size, we'll make it smaller.
     *
     * @param preserveCenter, if true, then the center is preserved
     *
     */
    void setSuggestedGeometry(QRect suggestedRect, SuggestedGeometryHints = SuggestedGeometryHint_None);

    bool anyNonClosable() const;
    bool anyNonDockable() const;

    /**
     * @brief checks if this FloatingWindow only has one frame.
     * If true it means there's no side-by-side dock widgets here. There's only 1 frame.
     * Note that despite having only 1 frame it can still have multiple DockWidgets,
     * as they can be tabbed into the single frame.
     * @return true if this FloatingWindow has a single frame.
     */
    bool hasSingleFrame() const;

    /**
     * @brief checks if this FloatingWindow only has one dockwidget.
     * This is a more specific case than hasSingleFrame(), it implies not only a single frame,
     * but that frame must only have 1 dock widget.
     * @return true if this FloatingWindow only has one dockwidget.
     */
    bool hasSingleDockWidget() const;

    /// @brief If this floating window has only one Frame, it's returned, otherwise nullptr
    Frame* singleFrame() const;

    /**
     * @brief Returns whether a deleteLater has already been issued
     */
    bool beingDeleted() const;

    /**
     * @brief Equivalent to deleteLater() but sets beingDeleted() to true
     */
    void scheduleDeleteLater();

    /**
     * @brief Returns the MultiSplitter
     */
    MultiSplitter *multiSplitter() const;

    /**
     * @brief Returns the LayoutWidget
     */
    LayoutWidget *layoutWidget() const;

    /**
     * @brief Returns whether @p globalPoint is inside the title bar (or, when there's no title-bar, the draggable empty
     * area of a tab bar)
     */
    bool isInDragArea(QPoint globalPoint) const;

    bool isMDI() const override;

    ///@brief updates the title and the icon
    void updateTitleAndIcon();
    void updateTitleBarVisibility();

    QStringList affinities() const;

    /**
     * Returns the drag rect in global coordinates. This is usually the title bar rect.
     * However, when using Config::Flag_HideTitleBarWhenTabsVisible it will be the tab bar background.
     * Returns global coordinates.
     */
    QRect dragRect() const;

    ///@brief Returns whether all dock widgets have the specified option set
    bool allDockWidgetsHave(DockWidgetBase::Option) const;

    ///@brief Returns whether at least one dock widget has the specified option set
    bool anyDockWidgetsHas(DockWidgetBase::Option) const;

    ///@brief Returns whether all dock widgets have the specified  layout saver option set
    bool allDockWidgetsHave(DockWidgetBase::LayoutSaverOption) const;

    ///@brief Returns whether at least one dock widget has the specified layout saver option set
    bool anyDockWidgetsHas(DockWidgetBase::LayoutSaverOption) const;

<<<<<<< HEAD
    /// @brief Adds the dock widget to the specified location
    void addDockWidget(DockWidgetBase *, KDDockWidgets::Location location,
                       DockWidgetBase *relativeTo, InitialOption = {});

    /// @brief Returns the MainWindow which is the transient parent of this FloatingWindow
    /// Can be nullptr if you create dock widgets before the main window. Can also be some
    /// arbitrary value if you have more than one main window.
    MainWindowBase *mainWindow() const;
=======
    ///@brief Returns the contents margins
    QMargins contentMargins() const;
>>>>>>> 103de4f9

    ///@brief Allows the user app to specify which window flags to use, instead of KDDWs default ones
    ///Bugs caused by this won't be supported, as the amount of combinations that could go wrong can
    ///be open ended
    static Qt::WindowFlags s_windowFlagsOverride;

Q_SIGNALS:
    void activatedChanged();
    void numFramesChanged();
    void windowStateChanged(QWindowStateChangeEvent *);
protected:
    void maybeCreateResizeHandler();

#if defined(Q_OS_WIN) && defined(KDDOCKWIDGETS_QTWIDGETS)
    bool nativeEvent(const QByteArray &eventType, void *message, Qt5Qt6Compat::qintptr *result) override;
#endif

    bool event(QEvent *ev) override;
    void onCloseEvent(QCloseEvent *) override;

    QPointer<DropArea> m_dropArea;
    TitleBar *const m_titleBar;
private:
    Q_DISABLE_COPY(FloatingWindow)
    void onFrameCountChanged(int count);
    void onVisibleFrameCountChanged(int count);
    bool m_disableSetVisible = false;
    bool m_deleteScheduled = false;
    bool m_inDtor = false;
    bool m_updatingTitleBarVisibility = false;
    QMetaObject::Connection m_layoutDestroyedConnection;
    QAbstractNativeEventFilter *m_nchittestFilter = nullptr;
#ifdef Q_OS_WIN
    int m_lastHitTest = 0;
#endif
};

}

#endif<|MERGE_RESOLUTION|>--- conflicted
+++ resolved
@@ -155,7 +155,6 @@
     ///@brief Returns whether at least one dock widget has the specified layout saver option set
     bool anyDockWidgetsHas(DockWidgetBase::LayoutSaverOption) const;
 
-<<<<<<< HEAD
     /// @brief Adds the dock widget to the specified location
     void addDockWidget(DockWidgetBase *, KDDockWidgets::Location location,
                        DockWidgetBase *relativeTo, InitialOption = {});
@@ -164,10 +163,9 @@
     /// Can be nullptr if you create dock widgets before the main window. Can also be some
     /// arbitrary value if you have more than one main window.
     MainWindowBase *mainWindow() const;
-=======
+
     ///@brief Returns the contents margins
     QMargins contentMargins() const;
->>>>>>> 103de4f9
 
     ///@brief Allows the user app to specify which window flags to use, instead of KDDWs default ones
     ///Bugs caused by this won't be supported, as the amount of combinations that could go wrong can
