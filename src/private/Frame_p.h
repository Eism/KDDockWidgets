/*
  This file is part of KDDockWidgets.

  SPDX-FileCopyrightText: 2019-2021 Klarälvdalens Datakonsult AB, a KDAB Group company <info@kdab.com>
  Author: Sérgio Martins <sergio.martins@kdab.com>

  SPDX-License-Identifier: GPL-2.0-only OR GPL-3.0-only

  Contact KDAB at <info@kdab.com> for commercial licensing options.
*/

/**
 * @file
 * @brief A DockWidget wrapper that adds a QTabWidget and a TitleBar.
 *
 * @author Sérgio Martins \<sergio.martins@kdab.com\>
 */

#ifndef KD_FRAME_P_H
#define KD_FRAME_P_H

#include "kddockwidgets/docks_export.h"
#include "kddockwidgets/QWidgetAdapter.h"
#include "kddockwidgets/FocusScope.h"
#include "../LayoutSaver_p.h"
#include "multisplitter/Widget.h"

#include <QVector>
#include <QDebug>
#include <QPointer>

class TestDocks;

namespace KDDockWidgets {

class TitleBar;
class TabWidget;
class DropArea;
class DockWidgetBase;
class FloatingWindow;
class MainWindowBase;

/**
 * @brief A DockWidget wrapper that adds a QTabWidget and a TitleBar
 *
 * Frame is the actual widget that goes into the MultiSplitter. It provides a TitleBar which you
 * can use to detach, and also a QTabWidget so you can tab dock widgets together.
 *
 * This class doesn't actually add window frames and it's never a top-level widget. A Frame is always
 * inside a MultiSplitter (DropArea). Be it a MultiSplitter belonging to a MainWindow or belonging
 * to a FloatingWindow.
 */
class DOCKS_EXPORT Frame
        : public LayoutGuestWidget
        , public FocusScope
{
    Q_OBJECT
    Q_PROPERTY(KDDockWidgets::TitleBar* titleBar READ titleBar CONSTANT)
    Q_PROPERTY(int currentIndex READ currentIndex NOTIFY currentDockWidgetChanged)
public:
    typedef QList<Frame *> List;

    explicit Frame(QWidgetOrQuick *parent = nullptr, FrameOptions = FrameOption_None);
    ~Frame() override;

    static Frame *deserialize(const LayoutSaver::Frame &);
    LayoutSaver::Frame serialize() const;

    ///@brief Adds a widget into the Frame's TabWidget
    void addWidget(DockWidgetBase *, InitialOption = {});
    ///@overload
    void addWidget(Frame *, InitialOption = {});
    ///@overload
    void addWidget(FloatingWindow *floatingWindow, InitialOption = {});

    ///@brief Inserts a widget into the Frame's TabWidget at @p index
    void insertWidget(DockWidgetBase *, int index, InitialOption = {});

    ///@brief removes a dockwidget from the frame
    void removeWidget(DockWidgetBase *);

    ///@brief detaches this dock widget
    FloatingWindow *detachTab(DockWidgetBase *);

    ///@brief returns the index of the specified dock widget
    int indexOfDockWidget(DockWidgetBase *);

    ///@brief returns the index of the current tab
    int currentIndex() const;

    ///@brief sets the current tab index
    void setCurrentTabIndex(int index);

    ///@brief Sets the specified dock widget to be the current tab
    void setCurrentDockWidget(DockWidgetBase *);

    ///@brief Inserts a dock widget into the specified index
    void insertDockWidget(DockWidgetBase *, int index);

    /// @brief Returns the dock widget at @p index
    DockWidgetBase *dockWidgetAt(int index) const;

    ///@brief Returns the current dock widget
    DockWidgetBase *currentDockWidget() const;

    /// @brief returns the number of dock widgets inside the frame
    int dockWidgetCount() const;

    /// @brief returns the tab widget
    TabWidget *tabWidget() const;

    void updateTitleAndIcon();
    void onDockWidgetTitleChanged();
    void updateTitleBarVisibility();
    void updateFloatingActions();
    bool containsMouse(QPoint globalPos) const;
    TitleBar *titleBar() const;
    TitleBar *actualTitleBar() const;
    QString title() const;
    QIcon icon() const;
    const QVector<DockWidgetBase *> dockWidgets() const;

    void setDropArea(DropArea *);

    ///@brief Returns the drop area this Frame is in.
    DropArea *dropArea() const;

    bool isTheOnlyFrame() const;

    ///@brief Returns whether this frame is overlayed on top of the MainWindow (auto-hide feature);
    bool isOverlayed() const;

    /**
     * @brief Returns whether this frame is floating. A floating frame isn't attached to any other MainWindow,
     * and if it's attached to a FloatingWindow then it's considered floating if it's the only frame in that Window.
     * A floating frame can have multiple dock widgets (tabbed), in which case each DockWidget::isFloating() returns false,
     * in which case you can use isInFloatingWindow() which would still return true
     */
    bool isFloating() const;

    /**
     * @brief Returns whether this frame is in a FloatingWindow, as opposed to MainWindow.
     *
     * After setup it's equivalent to !isInMainWindow().
     */
    bool isInFloatingWindow() const;

    /**
     * @brief Returns whether this frame is docked inside a MainWindow.
     */
    bool isInMainWindow() const;

    /**
     * @brief returns if this widget is the central frame
     * MainWindow supports a mode where the middle frame is persistent even if no dock widget is there.
     *
     * @return whether this widget is the central frame in a main window
     */
    bool isCentralFrame() const { return m_options & FrameOption_IsCentralFrame; }

    /**
     * @brief whether the tab widget will always show tabs, even if there's only 1 dock widget
     *
     * While technically a non-floating dock widget is always tabbed, the user won't see the tabs
     * as in most cases there's only 1 widget tabbed. But for the main window central frame it's
     * often wanted to see tabs even if there's only 1 widget, where each widget represents a "document".
     *
     * @return whether the tab widget will always show tabs, even if there's only 1 dock widget
     */
    bool alwaysShowsTabs() const { return m_options & FrameOption_AlwaysShowsTabs; }

    /// @brief returns whether the dockwidget @p w is inside this frame
    bool containsDockWidget(DockWidgetBase *w) const;

    ///@brief returns the FloatingWindow this frame is in, if any
    FloatingWindow *floatingWindow() const;

    /**
     * @brief Returns the main window this frame is in.
     * nullptr if not inside a main window.
     */
    MainWindowBase *mainWindow() const;

    /**
     * @brief Puts the Frame back in its previous main window position
     *
     * Usually DockWidget::Private::restoreToPreviousPosition() is used, but
     * when we have a floating frame with tabs we just reuse the frame instead of
     * moving the tabbed dock widgets one by one.
     */
    void restoreToPreviousPosition();

    void onCloseEvent(QCloseEvent *e) override;
    int currentTabIndex() const;

    FrameOptions options() const { return m_options; }
    bool anyNonClosable() const;
    bool anyNonDockable() const;

    ///@brief returns whether there's 0 dock widgets. If not persistent then the Frame will delete itself.
    bool isEmpty() const { return dockWidgetCount() == 0; }

    ///@brief returns whether there's only 1 dock widget.
    bool hasSingleDockWidget() const { return dockWidgetCount() == 1; }

    ///@brief Called when a dock widget child @p w is shown
    void onDockWidgetShown(DockWidgetBase *w);

    ///@brief Called when a dock widget child @p w is hidden
    void onDockWidgetHidden(DockWidgetBase *w);

    ///@brief returns the layout item that either contains this Frame in the layout or is a placeholder
    Layouting::Item *layoutItem() const;

    ///@brief For tests-only. Returns the number of Frame instances in the whole application.
    static int dbg_numFrames();

    /**
     * @brief Returns whether a deleteLater has already been issued
     */
    bool beingDeletedLater() const;

    /**
     * @brief returns true if tabs are visible
     *
     * @sa hasTabsVisibleChanged()
     **/
    bool hasTabsVisible() const;

    QStringList affinities() const;

    ///@brief sets the layout item that either contains this Frame in the layout or is a placeholder
    void setLayoutItem(Layouting::Item *item) override;

    /**
     * Returns the drag rect in global coordinates. This is usually the title bar rect.
     * However, when using Config::Flag_HideTitleBarWhenTabsVisible it will be the tab bar background.
     * Returns global coordinates.
     */
    virtual QRect dragRect() const;

Q_SIGNALS:
    void currentDockWidgetChanged(KDDockWidgets::DockWidgetBase *);
    void numDockWidgetsChanged();
    void hasTabsVisibleChanged();
    void layoutInvalidated();
    void isInMainWindowChanged();
    void isFocusedChanged();
    void focusedWidgetChanged();

protected:
    void isFocusedChangedCallback() final;
    void focusedWidgetChangedCallback() final;

protected Q_SLOTS:
    void onDockWidgetCountChanged();
    void onCurrentTabChanged(int index);

protected:
    virtual void renameTab(int index, const QString &) = 0;

    /**
     * @brief Returns the minimum size of the dock widgets.
     * This might be slightly smaller than Frame::minSize() due to the QTabWidget having some margins
     * and tab bar.
     */
    QSize dockWidgetsMinSize() const;

    /**
     * @brief Returns the biggest combined maxSize of all dock widgets.
     *
     * Example:
     *   dock 1, max=2000x1000
     *   dock 2, max=3000x400
     *   dock3, max=
     *   result=3000,1000
     *
     * Any widget having 16777215x16777215 is ignored (represents not having a max-size, QWIDGETSIZE_MAX)
     */
    QSize biggestDockWidgetMaxSize() const;

    virtual void removeWidget_impl(DockWidgetBase *) = 0;
    virtual int indexOfDockWidget_impl(DockWidgetBase *) = 0;
    virtual int currentIndex_impl() const = 0;
    virtual void setCurrentTabIndex_impl(int index) = 0;
    virtual void setCurrentDockWidget_impl(DockWidgetBase *) = 0;
    virtual void insertDockWidget_impl(DockWidgetBase *, int index) = 0;
    virtual DockWidgetBase *dockWidgetAt_impl(int index) const = 0;
    virtual DockWidgetBase *currentDockWidget_impl() const = 0;
    virtual int nonContentsHeight() const = 0;
private:
    bool m_inCtor = true; // Needs to be initialized early, as pointed out by UBSAN
protected:
    bool m_inDtor = false;

    TabWidget *const m_tabWidget;
    TitleBar *const m_titleBar;

private:
    Q_DISABLE_COPY(Frame)
    friend class ::TestDocks;
    friend class TabWidget;

    void scheduleDeleteLater();
    bool event(QEvent *) override;
<<<<<<< HEAD
    bool m_inCtor = true;
=======
    TitleBar *const m_titleBar;
>>>>>>> 3b1158b8
    DropArea *m_dropArea = nullptr;
    const FrameOptions m_options;
    QPointer<Layouting::Item> m_layoutItem;
    bool m_updatingTitleBar = false;
    bool m_beingDeleted = false;
    QMetaObject::Connection m_visibleWidgetCountChangedConnection;
};

}

inline QDebug operator<< (QDebug d, KDDockWidgets::Frame *frame)
{
    if (frame) {
        d << static_cast<QObject*>(frame);
        d << "; window=" << frame->window();
        d << "; options=" << frame->options();
        d << "; dockwidgets=" << frame->dockWidgets();
    } else {
        d << "nullptr";
    }

    return d;
}

#endif<|MERGE_RESOLUTION|>--- conflicted
+++ resolved
@@ -303,11 +303,7 @@
 
     void scheduleDeleteLater();
     bool event(QEvent *) override;
-<<<<<<< HEAD
-    bool m_inCtor = true;
-=======
-    TitleBar *const m_titleBar;
->>>>>>> 3b1158b8
+
     DropArea *m_dropArea = nullptr;
     const FrameOptions m_options;
     QPointer<Layouting::Item> m_layoutItem;
