/*
  This file is part of KDDockWidgets.

  SPDX-FileCopyrightText: 2019-2021 Klarälvdalens Datakonsult AB, a KDAB Group company <info@kdab.com>
  Author: Sérgio Martins <sergio.martins@kdab.com>

  SPDX-License-Identifier: GPL-2.0-only OR GPL-3.0-only

  Contact KDAB at <info@kdab.com> for commercial licensing options.
*/

#include "FloatingWindow_p.h"
#include "MainWindowBase.h"
#include "Logging_p.h"
#include "Frame_p.h"
#include "TitleBar_p.h"
#include "WindowBeingDragged_p.h"
#include "Utils_p.h"
#include "WidgetResizeHandler_p.h"
#include "DockRegistry_p.h"
#include "Config.h"
#include "FrameworkWidgetFactory.h"
#include "DragController_p.h"
#include "../LayoutSaver_p.h"

#include <QCloseEvent>
#include <QWindow>
#include <QScopedValueRollback>

#if defined(Q_OS_WIN)
# include <windows.h>
# include <dwmapi.h>
#endif

using namespace KDDockWidgets;

/** static */
Qt::WindowFlags FloatingWindow::s_windowFlagsOverride = {};

static Qt::WindowFlags windowFlagsToUse()
{
    if (FloatingWindow::s_windowFlagsOverride) {
        // The user specifically set different flags.
        return FloatingWindow::s_windowFlagsOverride;
    }

    if (KDDockWidgets::usesNativeDraggingAndResizing())
        return Qt::Window;

    if (Config::self().internalFlags() & Config::InternalFlag_DontUseQtToolWindowsForFloatingWindows)
        return Qt::Window;

    return Qt::Tool;
}

static MainWindowBase* hackFindParentHarder(Frame *frame, MainWindowBase *candidateParent)
{
    if (Config::self().internalFlags() & Config::InternalFlag_DontUseParentForFloatingWindows) {
        return nullptr;
    }

    // TODO: Using a parent helps the floating windows stay in front of the main window always.
    // We're not receiving the parent via ctor argument as the app can have multiple-main windows,
    // so use a hack here.
    // Not quite clear what to do if the app supports multiple main windows though.

    if (candidateParent)
        return candidateParent;

    const MainWindowBase::List windows = DockRegistry::self()->mainwindows();

    if (windows.isEmpty())
        return nullptr;

    if (windows.size() == 1) {
        return windows.first();
    } else {
        const QStringList affinities = frame ? frame->affinities() : QStringList();
        const MainWindowBase::List mainWindows = DockRegistry::self()->mainWindowsWithAffinity(affinities);

        if (mainWindows.isEmpty()) {
            qWarning() << Q_FUNC_INFO << "No window with affinity" << affinities << "found";
            return nullptr;
        } else {
            return mainWindows.first();
        }
    }
}

MainWindowBase *actualParent(MainWindowBase *candidate)
{
    return (Config::self().internalFlags() & Config::InternalFlag_DontUseParentForFloatingWindows)
            ? nullptr
            : candidate;
}

FloatingWindow::FloatingWindow(MainWindowBase *parent)
    : QWidgetAdapter(actualParent(parent), windowFlagsToUse())
    , Draggable(this, KDDockWidgets::usesNativeDraggingAndResizing()) // FloatingWindow is only draggable when using a native title bar. Otherwise the KDDockWidgets::TitleBar is the draggable
    , m_dropArea(new DropArea(this))
    , m_titleBar(Config::self().frameworkWidgetFactory()->createTitleBar(this))
{
    if (kddwUsesQtWidgets()) {
        // For QtQuick we do it a bit later, once we have the QQuickWindow
#ifdef Q_OS_WIN
        create();
        m_nchittestFilter = new NCHITTESTEventFilter(this);
        qApp->installNativeEventFilter(m_nchittestFilter);
        WidgetResizeHandler::setupWindow(windowHandle());
#endif
    }

    DockRegistry::self()->registerFloatingWindow(this);

    if (Config::self().flags() & Config::Flag_KeepAboveIfNotUtilityWindow)
        setWindowFlag(Qt::WindowStaysOnTopHint, true);

    if (kddwUsesQtWidgets()) {
        // QtQuick will do it a bit later, once it has a QWindow
        maybeCreateResizeHandler();
    }

    updateTitleBarVisibility();
    connect(m_dropArea, &LayoutWidget::visibleWidgetCountChanged, this,
            &FloatingWindow::onFrameCountChanged);
    connect(m_dropArea, &LayoutWidget::visibleWidgetCountChanged, this,
            &FloatingWindow::numFramesChanged);
    connect(m_dropArea, &LayoutWidget::visibleWidgetCountChanged, this,
            &FloatingWindow::onVisibleFrameCountChanged);
    m_layoutDestroyedConnection = connect(m_dropArea, &QObject::destroyed, this, &FloatingWindow::scheduleDeleteLater);
}

FloatingWindow::FloatingWindow(Frame *frame, MainWindowBase *parent)
    : FloatingWindow(hackFindParentHarder(frame, parent))
{
    m_disableSetVisible = true;
    // Adding a widget will trigger onFrameCountChanged, which triggers a setVisible(true).
    // The problem with setVisible(true) will forget about or requested geometry and place the window at 0,0
    // So disable the setVisible(true) call while in the ctor.
    m_dropArea->addWidget(frame, KDDockWidgets::Location_OnTop, {});
    m_disableSetVisible = false;
}

FloatingWindow::~FloatingWindow()
{
    m_inDtor = true;
    disconnect(m_layoutDestroyedConnection);
    delete m_nchittestFilter;

    DockRegistry::self()->unregisterFloatingWindow(this);
}

#if defined(Q_OS_WIN) && defined(KDDOCKWIDGETS_QTWIDGETS)
bool FloatingWindow::nativeEvent(const QByteArray &eventType, void *message, Qt5Qt6Compat::qintptr *result)
{
    if (m_inDtor || m_deleteScheduled)
        return QWidget::nativeEvent(eventType, message, result);

    if (KDDockWidgets::usesAeroSnapWithCustomDecos()) {
        // To enable aero snap we need to tell Windows where's our custom title bar
        if (WidgetResizeHandler::handleWindowsNativeEvent(this, eventType, message, result))
            return true;
    } else if (KDDockWidgets::usesNativeTitleBar()) {
        auto msg = static_cast<MSG *>(message);
        if (msg->message == WM_SIZING) {
            // Cancel any drag if we're resizing
            Q_EMIT DragController::instance()->dragCanceled();
        }
    }

    return QWidget::nativeEvent(eventType, message, result);
}
#endif

void FloatingWindow::maybeCreateResizeHandler()
{
    if (!KDDockWidgets::usesNativeDraggingAndResizing()) {
        setFlag(Qt::FramelessWindowHint, true);
        setWidgetResizeHandler(new WidgetResizeHandler(/*topLevel=*/ true, this));
    }
}

std::unique_ptr<WindowBeingDragged> FloatingWindow::makeWindow()
{
    return std::unique_ptr<WindowBeingDragged>(new WindowBeingDragged(this, this));
}

DockWidgetBase *FloatingWindow::singleDockWidget() const
{
    const Frame::List frames = this->frames();
    if (frames.size() == 1) {
        Frame *frame = frames.first();
        if (frame->hasSingleDockWidget())
            return frame->dockWidgetAt(0);
    }

    return nullptr;
}

const DockWidgetBase::List FloatingWindow::dockWidgets() const
{
    return m_dropArea->dockWidgets();
}

const Frame::List FloatingWindow::frames() const
{
    Q_ASSERT(m_dropArea);
    return m_dropArea->frames();
}

void FloatingWindow::setSuggestedGeometry(QRect suggestedRect, bool preserveCenter)
{
    const Frame::List frames = this->frames();
    if (frames.size() == 1) {
        // Let's honour max-size when we have a single-frame.
        // multi-frame cases are more complicated and we're not sure if we want the window to bounce around.
        // single-frame is the most common case, like floating a dock widget, so let's do that first, it's also
        // easy.
        Frame *frame = frames[0];
        const QSize waste = (minimumSize() - frame->minSize()).expandedTo(QSize(0, 0));
        const QSize size = (frame->maxSizeHint() + waste).boundedTo(suggestedRect.size());

        // Resize to new size but preserve center
        const QPoint originalCenter = suggestedRect.center();
        suggestedRect.setSize(size);
        if (preserveCenter)
            suggestedRect.moveCenter(originalCenter);
    }

    setGeometry(suggestedRect);
}

void FloatingWindow::scheduleDeleteLater()
{
    m_deleteScheduled = true;
    DockRegistry::self()->unregisterFloatingWindow(this);
    deleteLater();
}

MultiSplitter *FloatingWindow::multiSplitter() const
{
    return m_dropArea;
}

LayoutWidget *FloatingWindow::layoutWidget() const
{
    return m_dropArea;
}

bool FloatingWindow::isInDragArea(QPoint globalPoint) const
{
#ifdef Q_OS_WIN
    // A click near the border will still send a Qt::NonClientMousePressEvent. We shouldn't
    // interpret that as a drag, as it's for a native resize.
    // Keep track of how we handled the WM_NCHITTEST
    if (usesAeroSnapWithCustomDecos())
        return m_lastHitTest == HTCAPTION;
#endif

    return dragRect().contains(globalPoint);
}

bool FloatingWindow::anyNonClosable() const
{
    for (Frame *frame : frames()) {
        if (frame->anyNonClosable())
            return true;
    }
    return false;
}

bool FloatingWindow::anyNonDockable() const
{
    for (Frame *frame : frames()) {
        if (frame->anyNonDockable())
            return true;
    }
    return false;
}

bool FloatingWindow::hasSingleFrame() const
{
    return m_dropArea->visibleCount() == 1;
}

bool FloatingWindow::hasSingleDockWidget() const
{
    const Frame::List frames = this->frames();
    if (frames.size() != 1)
        return false;

    Frame *frame = frames.first();
    return frame->dockWidgetCount() == 1;
}

Frame *FloatingWindow::singleFrame() const
{
    const Frame::List frames = this->frames();

    return frames.isEmpty() ? nullptr
                            : frames.first();
}

bool FloatingWindow::beingDeleted() const
{
    if (m_deleteScheduled || m_inDtor)
        return true;

    // TODO: Confusing logic
    for (Frame *f : frames()) {
        if (!f->beingDeletedLater())
            return false;
    }

    return true;
}

void FloatingWindow::onFrameCountChanged(int count)
{
    if (count == 0) {
        scheduleDeleteLater();
    } else {
        updateTitleBarVisibility();
        if (count == 1) // if something was removed, then our single dock widget is floating, we need to check the QAction
            dropArea()->updateFloatingActions();
    }
}

void FloatingWindow::onVisibleFrameCountChanged(int count)
{
    if (!m_disableSetVisible) {
        setVisible(count > 0);
    }
}

void FloatingWindow::updateTitleBarVisibility()
{
    if (m_updatingTitleBarVisibility)
        return; // Break recursion

    QScopedValueRollback<bool> guard(m_updatingTitleBarVisibility, true);
    updateTitleAndIcon();

    bool visible = true;

    if (KDDockWidgets::usesClientTitleBar()) {
        const auto flags = Config::self().flags();
        if ((flags & Config::Flag_HideTitleBarWhenTabsVisible) && !(flags & Config::Flag_AlwaysTitleBarWhenFloating)) {
            if (hasSingleFrame()) {
                visible = !frames().first()->hasTabsVisible();
            }
        }

        for (Frame *frame : frames())
            frame->updateTitleBarVisibility();

        m_titleBar->updateButtons();
    } else {
        visible = false;
    }

    m_titleBar->setVisible(visible);
}

QStringList FloatingWindow::affinities() const
{
    auto frames = this->frames();
    return frames.isEmpty() ? QStringList() : frames.constFirst()->affinities();
}

void FloatingWindow::updateTitleAndIcon()
{
    QString title;
    QIcon icon;
    if (hasSingleFrame()) {
        const Frame *frame = frames().constFirst();
        title = frame->title();
        icon = frame->icon();
    } else {
        title = qApp->applicationName();
    }
    m_titleBar->setTitle(title);
    m_titleBar->setIcon(icon);

    // Even without a native title bar it's nice to set the window title/icon, so it shows
    // in the taskbar (when minimization is supported), or Alt-Tab (in supporting Window Managers)
    setWindowTitle(title);
    setWindowIcon(icon);
}

void FloatingWindow::onCloseEvent(QCloseEvent *e)
{
    if (e->spontaneous() && anyNonClosable()) {
        // Event from the window system won't close us
        e->ignore();
        return;
    }

    e->accept(); // Accepted by default (will close unless ignored)

    const Frame::List frames = this->frames();
    for (Frame *frame : frames) {
        qApp->sendEvent(frame, e);
        if (!e->isAccepted())
            break; // Stop when the first frame prevents closing
    }
}

bool FloatingWindow::deserialize(const LayoutSaver::FloatingWindow &fw)
{
    if (dropArea()->deserialize(fw.multiSplitterLayout)) {
        updateTitleBarVisibility();
        show();
        return true;
    } else {
        return false;
    }
}

LayoutSaver::FloatingWindow FloatingWindow::serialize() const
{
    LayoutSaver::FloatingWindow fw;

    fw.geometry = geometry();
    fw.isVisible = isVisible();
    fw.multiSplitterLayout = dropArea()->serialize();
    fw.screenIndex = screenNumberForWidget(this);
    fw.screenSize = screenSizeForWidget(this);
    fw.affinities = affinities();

    auto mainWindow = qobject_cast<MainWindowBase*>(parentWidget());
    fw.parentIndex = mainWindow ? DockRegistry::self()->mainwindows().indexOf(mainWindow)
                                : -1;

    return fw;
}

QRect FloatingWindow::dragRect() const
{
    QRect rect;
    if (m_titleBar->isVisible()) {
        rect = m_titleBar->rect();
        rect.moveTopLeft(m_titleBar->mapToGlobal(QPoint(0, 0)));
    } else if (hasSingleFrame()) {
        rect = frames().constFirst()->dragRect();
    } else {
        qWarning() << Q_FUNC_INFO << "Expected a title bar";
    }

    return rect;
}

bool FloatingWindow::event(QEvent *ev)
{
    if (ev->type() == QEvent::ActivationChange) {
        // Since QWidget is missing a signal for window activation
        Q_EMIT activatedChanged();
    }

    return QWidgetAdapter::event(ev);
}

bool FloatingWindow::allDockWidgetsHave(DockWidgetBase::Option option) const
{
    const Frame::List frames = this->frames();
    return std::all_of(frames.begin(), frames.end(), [option] (Frame *frame) {
        return frame->allDockWidgetsHave(option);
    });
}

bool FloatingWindow::anyDockWidgetsHas(DockWidgetBase::Option option) const
{
    const Frame::List frames = this->frames();
    return std::any_of(frames.begin(), frames.end(), [option] (Frame *frame) {
        return frame->anyDockWidgetsHas(option);
    });
}

bool FloatingWindow::allDockWidgetsHave(DockWidgetBase::LayoutSaverOption option) const
{
    const Frame::List frames = this->frames();
    return std::all_of(frames.begin(), frames.end(), [option] (Frame *frame) {
        return frame->allDockWidgetsHave(option);
    });
}

bool FloatingWindow::anyDockWidgetsHas(DockWidgetBase::LayoutSaverOption option) const
{
    const Frame::List frames = this->frames();
    return std::any_of(frames.begin(), frames.end(), [option] (Frame *frame) {
        return frame->anyDockWidgetsHas(option);
    });
}

<<<<<<< HEAD
void FloatingWindow::addDockWidget(DockWidgetBase *dw, Location location,
                                   DockWidgetBase *relativeTo, InitialOption option)
{
    m_dropArea->addDockWidget(dw, location, relativeTo, option);
}

bool FloatingWindow::isMDI() const
{
    return false;
=======
bool FloatingWindow::isWindow() const
{
    return true;
>>>>>>> 12dfe49d
}<|MERGE_RESOLUTION|>--- conflicted
+++ resolved
@@ -492,7 +492,6 @@
     });
 }
 
-<<<<<<< HEAD
 void FloatingWindow::addDockWidget(DockWidgetBase *dw, Location location,
                                    DockWidgetBase *relativeTo, InitialOption option)
 {
@@ -502,9 +501,9 @@
 bool FloatingWindow::isMDI() const
 {
     return false;
-=======
+}
+
 bool FloatingWindow::isWindow() const
 {
     return true;
->>>>>>> 12dfe49d
 }