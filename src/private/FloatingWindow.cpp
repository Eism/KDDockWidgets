/*
  This file is part of KDDockWidgets.

  SPDX-FileCopyrightText: 2019-2021 Klarälvdalens Datakonsult AB, a KDAB Group company <info@kdab.com>
  Author: Sérgio Martins <sergio.martins@kdab.com>

  SPDX-License-Identifier: GPL-2.0-only OR GPL-3.0-only

  Contact KDAB at <info@kdab.com> for commercial licensing options.
*/

#include "FloatingWindow_p.h"
#include "MainWindowBase.h"
#include "Logging_p.h"
#include "Frame_p.h"
#include "TitleBar_p.h"
#include "WindowBeingDragged_p.h"
#include "Utils_p.h"
#include "WidgetResizeHandler_p.h"
#include "DockRegistry_p.h"
#include "Config.h"
#include "FrameworkWidgetFactory.h"
#include "DragController_p.h"
#include "../LayoutSaver_p.h"

#include <QCloseEvent>
#include <QWindow>
#include <QScopedValueRollback>

#if defined(Q_OS_WIN)
# include <windows.h>
# include <dwmapi.h>
#endif

using namespace KDDockWidgets;

/** static */
Qt::WindowFlags FloatingWindow::s_windowFlagsOverride = {};

static Qt::WindowFlags windowFlagsToUse()
{
    if (FloatingWindow::s_windowFlagsOverride) {
        // The user specifically set different flags.
        return FloatingWindow::s_windowFlagsOverride;
    }

    if (KDDockWidgets::usesNativeDraggingAndResizing())
        return Qt::Window;

    if (Config::self().internalFlags() & Config::InternalFlag_DontUseQtToolWindowsForFloatingWindows)
        return Qt::Window;

    return Qt::Tool;
}

static MainWindowBase* hackFindParentHarder(Frame *frame, MainWindowBase *candidateParent)
{
    if (Config::self().internalFlags() & Config::InternalFlag_DontUseParentForFloatingWindows) {
        return nullptr;
    }

    // TODO: Using a parent helps the floating windows stay in front of the main window always.
    // We're not receiving the parent via ctor argument as the app can have multiple-main windows,
    // so use a hack here.
    // Not quite clear what to do if the app supports multiple main windows though.

    if (candidateParent)
        return candidateParent;

    const MainWindowBase::List windows = DockRegistry::self()->mainwindows();

    if (windows.isEmpty())
        return nullptr;

    if (windows.size() == 1) {
        return windows.first();
    } else {
        const QStringList affinities = frame ? frame->affinities() : QStringList();
        const MainWindowBase::List mainWindows = DockRegistry::self()->mainWindowsWithAffinity(affinities);

        if (mainWindows.isEmpty()) {
            qWarning() << Q_FUNC_INFO << "No window with affinity" << affinities << "found";
            return nullptr;
        } else {
            return mainWindows.first();
        }
    }
}

MainWindowBase *actualParent(MainWindowBase *candidate)
{
    return (Config::self().internalFlags() & Config::InternalFlag_DontUseParentForFloatingWindows)
            ? nullptr
            : candidate;
}

FloatingWindow::FloatingWindow(MainWindowBase *parent)
    : QWidgetAdapter(actualParent(parent), windowFlagsToUse())
    , Draggable(this, KDDockWidgets::usesNativeDraggingAndResizing()) // FloatingWindow is only draggable when using a native title bar. Otherwise the KDDockWidgets::TitleBar is the draggable
    , m_dropArea(new DropArea(this))
    , m_titleBar(Config::self().frameworkWidgetFactory()->createTitleBar(this))
{
    if (kddwUsesQtWidgets()) {
        // For QtQuick we do it a bit later, once we have the QQuickWindow
#ifdef Q_OS_WIN
        create();
#ifdef KDDOCKWIDGETS_QTWIDGETS
        m_nchittestFilter = new NCHITTESTEventFilter(this);
        qApp->installNativeEventFilter(m_nchittestFilter);
#endif
        WidgetResizeHandler::setupWindow(windowHandle());
#endif
    }

    DockRegistry::self()->registerFloatingWindow(this);

    if (Config::self().flags() & Config::Flag_KeepAboveIfNotUtilityWindow)
        setWindowFlag(Qt::WindowStaysOnTopHint, true);

    if (kddwUsesQtWidgets()) {
        // QtQuick will do it a bit later, once it has a QWindow
        maybeCreateResizeHandler();
    }

    updateTitleBarVisibility();
    connect(m_dropArea, &LayoutWidget::visibleWidgetCountChanged, this,
            &FloatingWindow::onFrameCountChanged);
    connect(m_dropArea, &LayoutWidget::visibleWidgetCountChanged, this,
            &FloatingWindow::numFramesChanged);
    connect(m_dropArea, &LayoutWidget::visibleWidgetCountChanged, this,
            &FloatingWindow::onVisibleFrameCountChanged);
    m_layoutDestroyedConnection = connect(m_dropArea, &QObject::destroyed, this, &FloatingWindow::scheduleDeleteLater);
}

FloatingWindow::FloatingWindow(Frame *frame, MainWindowBase *parent)
    : FloatingWindow(hackFindParentHarder(frame, parent))
{
    m_disableSetVisible = true;
    // Adding a widget will trigger onFrameCountChanged, which triggers a setVisible(true).
    // The problem with setVisible(true) will forget about or requested geometry and place the window at 0,0
    // So disable the setVisible(true) call while in the ctor.
    m_dropArea->addWidget(frame, KDDockWidgets::Location_OnTop, {});
    m_disableSetVisible = false;
}

FloatingWindow::~FloatingWindow()
{
    m_inDtor = true;
    disconnect(m_layoutDestroyedConnection);
    delete m_nchittestFilter;

    DockRegistry::self()->unregisterFloatingWindow(this);
}

#if defined(Q_OS_WIN) && defined(KDDOCKWIDGETS_QTWIDGETS)
bool FloatingWindow::nativeEvent(const QByteArray &eventType, void *message, Qt5Qt6Compat::qintptr *result)
{
    if (m_inDtor || m_deleteScheduled)
        return QWidget::nativeEvent(eventType, message, result);

    if (KDDockWidgets::usesAeroSnapWithCustomDecos()) {
        // To enable aero snap we need to tell Windows where's our custom title bar
        if (WidgetResizeHandler::handleWindowsNativeEvent(this, eventType, message, result))
            return true;
    } else if (KDDockWidgets::usesNativeTitleBar()) {
        auto msg = static_cast<MSG *>(message);
        if (msg->message == WM_SIZING) {
            // Cancel any drag if we're resizing
            Q_EMIT DragController::instance()->dragCanceled();
        }
    }

    return QWidget::nativeEvent(eventType, message, result);
}
#endif

void FloatingWindow::maybeCreateResizeHandler()
{
    if (!KDDockWidgets::usesNativeDraggingAndResizing()) {
        setFlag(Qt::FramelessWindowHint, true);
        setWidgetResizeHandler(new WidgetResizeHandler(/*topLevel=*/ true, this));
    }
}

std::unique_ptr<WindowBeingDragged> FloatingWindow::makeWindow()
{
    return std::unique_ptr<WindowBeingDragged>(new WindowBeingDragged(this, this));
}

DockWidgetBase *FloatingWindow::singleDockWidget() const
{
    const Frame::List frames = this->frames();
    if (frames.size() == 1) {
        Frame *frame = frames.first();
        if (frame->hasSingleDockWidget())
            return frame->dockWidgetAt(0);
    }

    return nullptr;
}

const DockWidgetBase::List FloatingWindow::dockWidgets() const
{
    return m_dropArea->dockWidgets();
}

const Frame::List FloatingWindow::frames() const
{
    Q_ASSERT(m_dropArea);
    return m_dropArea->frames();
}

void FloatingWindow::setSuggestedGeometry(QRect suggestedRect, SuggestedGeometryHints hint)
{
    const Frame::List frames = this->frames();
    if (frames.size() == 1) {
        // Let's honour max-size when we have a single-frame.
        // multi-frame cases are more complicated and we're not sure if we want the window to bounce around.
        // single-frame is the most common case, like floating a dock widget, so let's do that first, it's also
        // easy.
        Frame *frame = frames[0];
        const QSize waste = (minimumSize() - frame->minSize()).expandedTo(QSize(0, 0));
        const QSize size = (frame->maxSizeHint() + waste).boundedTo(suggestedRect.size());

        // Resize to new size but preserve center
        const QPoint originalCenter = suggestedRect.center();
        suggestedRect.setSize(size);

        if ((hint & SuggestedGeometryHint_GeometryIsFromDocked) && (Config::self().flags() & Config::Flag_NativeTitleBar)) {
            const QMargins margins = contentMargins();
            suggestedRect.setHeight(suggestedRect.height() - m_titleBar->height() + margins.top() + margins.bottom());
        }

        if (hint & SuggestedGeometryHint_PreserveCenter)
            suggestedRect.moveCenter(originalCenter);
    }

    setGeometry(suggestedRect);
}

void FloatingWindow::scheduleDeleteLater()
{
    m_deleteScheduled = true;
    DockRegistry::self()->unregisterFloatingWindow(this);
    deleteLater();
}

MultiSplitter *FloatingWindow::multiSplitter() const
{
    return m_dropArea;
}

LayoutWidget *FloatingWindow::layoutWidget() const
{
    return m_dropArea;
}

bool FloatingWindow::isInDragArea(QPoint globalPoint) const
{
#ifdef Q_OS_WIN
    // A click near the border will still send a Qt::NonClientMousePressEvent. We shouldn't
    // interpret that as a drag, as it's for a native resize.
    // Keep track of how we handled the WM_NCHITTEST
    if (usesAeroSnapWithCustomDecos())
        return m_lastHitTest == HTCAPTION;
#endif

    return dragRect().contains(globalPoint);
}

bool FloatingWindow::anyNonClosable() const
{
    for (Frame *frame : frames()) {
        if (frame->anyNonClosable())
            return true;
    }
    return false;
}

bool FloatingWindow::anyNonDockable() const
{
    for (Frame *frame : frames()) {
        if (frame->anyNonDockable())
            return true;
    }
    return false;
}

bool FloatingWindow::hasSingleFrame() const
{
    return m_dropArea->visibleCount() == 1;
}

bool FloatingWindow::hasSingleDockWidget() const
{
    const Frame::List frames = this->frames();
    if (frames.size() != 1)
        return false;

    Frame *frame = frames.first();
    return frame->dockWidgetCount() == 1;
}

Frame *FloatingWindow::singleFrame() const
{
    const Frame::List frames = this->frames();

    return frames.isEmpty() ? nullptr
                            : frames.first();
}

bool FloatingWindow::beingDeleted() const
{
    if (m_deleteScheduled || m_inDtor)
        return true;

    // TODO: Confusing logic
    for (Frame *f : frames()) {
        if (!f->beingDeletedLater())
            return false;
    }

    return true;
}

void FloatingWindow::onFrameCountChanged(int count)
{
    if (count == 0) {
        scheduleDeleteLater();
    } else {
        updateTitleBarVisibility();
        if (count == 1) // if something was removed, then our single dock widget is floating, we need to check the QAction
            dropArea()->updateFloatingActions();
    }
}

void FloatingWindow::onVisibleFrameCountChanged(int count)
{
    if (!m_disableSetVisible) {
        setVisible(count > 0);
    }
}

void FloatingWindow::updateTitleBarVisibility()
{
    if (m_updatingTitleBarVisibility)
        return; // Break recursion

    QScopedValueRollback<bool> guard(m_updatingTitleBarVisibility, true);
    updateTitleAndIcon();

    bool visible = true;

    for (Frame *frame : frames())
        frame->updateTitleBarVisibility();

    if (KDDockWidgets::usesClientTitleBar()) {
        const auto flags = Config::self().flags();
        if ((flags & Config::Flag_HideTitleBarWhenTabsVisible) && !(flags & Config::Flag_AlwaysTitleBarWhenFloating)) {
            if (hasSingleFrame()) {
                visible = !frames().first()->hasTabsVisible();
            }
        }

        m_titleBar->updateButtons();
    } else {
        visible = false;
    }

    m_titleBar->setVisible(visible);
}

QStringList FloatingWindow::affinities() const
{
    auto frames = this->frames();
    return frames.isEmpty() ? QStringList() : frames.constFirst()->affinities();
}

void FloatingWindow::updateTitleAndIcon()
{
    QString title;
    QIcon icon;
    if (hasSingleFrame()) {
        const Frame *frame = frames().constFirst();
        title = frame->title();
        icon = frame->icon();
    } else {
        title = qApp->applicationName();
    }
    m_titleBar->setTitle(title);
    m_titleBar->setIcon(icon);

    // Even without a native title bar it's nice to set the window title/icon, so it shows
    // in the taskbar (when minimization is supported), or Alt-Tab (in supporting Window Managers)
    setWindowTitle(title);
    setWindowIcon(icon);
}

void FloatingWindow::onCloseEvent(QCloseEvent *e)
{
    if (e->spontaneous() && anyNonClosable()) {
        // Event from the window system won't close us
        e->ignore();
        return;
    }

    e->accept(); // Accepted by default (will close unless ignored)

    const Frame::List frames = this->frames();
    for (Frame *frame : frames) {
        qApp->sendEvent(frame, e);
        if (!e->isAccepted())
            break; // Stop when the first frame prevents closing
    }
}

bool FloatingWindow::deserialize(const LayoutSaver::FloatingWindow &fw)
{
    if (dropArea()->deserialize(fw.multiSplitterLayout)) {
        updateTitleBarVisibility();
        show();
        return true;
    } else {
        return false;
    }
}

LayoutSaver::FloatingWindow FloatingWindow::serialize() const
{
    LayoutSaver::FloatingWindow fw;

    fw.geometry = geometry();
    fw.isVisible = isVisible();
    fw.multiSplitterLayout = dropArea()->serialize();
    fw.screenIndex = screenNumberForWidget(this);
    fw.screenSize = screenSizeForWidget(this);
    fw.affinities = affinities();

    auto mainWindow = qobject_cast<MainWindowBase*>(parentWidget());
    fw.parentIndex = mainWindow ? DockRegistry::self()->mainwindows().indexOf(mainWindow)
                                : -1;

    return fw;
}

QRect FloatingWindow::dragRect() const
{
    QRect rect;
    if (m_titleBar->isVisible()) {
        rect = m_titleBar->rect();
        rect.moveTopLeft(m_titleBar->mapToGlobal(QPoint(0, 0)));
    } else if (hasSingleFrame()) {
        rect = frames().constFirst()->dragRect();
    } else {
        qWarning() << Q_FUNC_INFO << "Expected a title bar";
    }

    return rect;
}

bool FloatingWindow::event(QEvent *ev)
{
    if (ev->type() == QEvent::ActivationChange) {
        // Since QWidget is missing a signal for window activation
        Q_EMIT activatedChanged();
    } else if (ev->type() == QEvent::StatusTip && parent()) {
        // show status tips in the main window
        return parent()->event(ev);
    }

    return QWidgetAdapter::event(ev);
}

bool FloatingWindow::allDockWidgetsHave(DockWidgetBase::Option option) const
{
    const Frame::List frames = this->frames();
    return std::all_of(frames.begin(), frames.end(), [option] (Frame *frame) {
        return frame->allDockWidgetsHave(option);
    });
}

bool FloatingWindow::anyDockWidgetsHas(DockWidgetBase::Option option) const
{
    const Frame::List frames = this->frames();
    return std::any_of(frames.begin(), frames.end(), [option] (Frame *frame) {
        return frame->anyDockWidgetsHas(option);
    });
}

bool FloatingWindow::allDockWidgetsHave(DockWidgetBase::LayoutSaverOption option) const
{
    const Frame::List frames = this->frames();
    return std::all_of(frames.begin(), frames.end(), [option] (Frame *frame) {
        return frame->allDockWidgetsHave(option);
    });
}

bool FloatingWindow::anyDockWidgetsHas(DockWidgetBase::LayoutSaverOption option) const
{
    const Frame::List frames = this->frames();
    return std::any_of(frames.begin(), frames.end(), [option] (Frame *frame) {
        return frame->anyDockWidgetsHas(option);
    });
}

void FloatingWindow::addDockWidget(DockWidgetBase *dw, Location location,
                                   DockWidgetBase *relativeTo, InitialOption option)
{
    m_dropArea->addDockWidget(dw, location, relativeTo, option);
}

bool FloatingWindow::isMDI() const
{
    return false;
}

bool FloatingWindow::isWindow() const
{
    return true;
}

<<<<<<< HEAD
MainWindowBase *FloatingWindow::mainWindow() const
{
    return qobject_cast<MainWindowBase*>(parent());
=======
QMargins FloatingWindow::contentMargins() const
{
    return { 4, 4, 4, 4 };
>>>>>>> 103de4f9
}<|MERGE_RESOLUTION|>--- conflicted
+++ resolved
@@ -519,13 +519,12 @@
     return true;
 }
 
-<<<<<<< HEAD
 MainWindowBase *FloatingWindow::mainWindow() const
 {
     return qobject_cast<MainWindowBase*>(parent());
-=======
+}
+
 QMargins FloatingWindow::contentMargins() const
 {
     return { 4, 4, 4, 4 };
->>>>>>> 103de4f9
 }