<<<<<<< HEAD
* v1.3.0 (unreleased, December/January)
  - [TODO] QtQuick support

* v1.2.0 (unreleased)
  - [DONE] Wayland support

* v1.1.0 (unreleased)
=======
* v1.1.0 (26 October 2020)
>>>>>>> a586a789
  - New drop indicator style type: Segmented Indicators
  - Windows: Drop Shadow for floating windows
  - Added AutoHide / SideBar support
  - Added FocusScope support
  - Added DockWidget::isFocused() and DockWidgetBase::isFocusedChanged()
  - Added Config::Flag_AlwaysTitleBarWhenFloating, which complements Flag_HideTitleBarWhenTabsVisible
  - Added Config::Flag_DontUseUtilityWindowsForFloating
  - Added Config::Flag_TitleBarHasMinimizeButton
  - Added Config::Flag_TitleBarNoFloatButton
  - Added Config::Flag_AutoHideSupport
  - Added Config::setTabbingAllowedFunc(TabbingAllowedFunc func)
  - HDPI improvements, new high-res icons
  - Bugfixes:
    - Windows: Fixed windows not having proper minimum size.
    - Windows: Fixed moving windows across screens with different DPI (#72)
    - Don't center floating windows if the user set a custom position (#75)
    - Fixed floating window's title not being correct (#74)
    - Fixed focus scope not reacting when clicking on current tab (#71)
    - Fixed floating window borders not being rendered correctly on HDPI due to rounding errors.
    - cmake/Python - don't require pkg-config, only use if available (#68)

* v1.0.0 (2 September 2020)
  - PySide2 bindings
  - Rewrote the layouting engine, resulting in a huge stability gain and makes it easy to add new features
  - Honour min/max sizes and some QSizePolicy heuristics
  - Lazy resize (resize only when dropping the separator)
  - Native Windows dragging (supporting Aero-snap)
  - Allow to hide TitleBar and just show tabs. Allow dragging via the tab bar.
  - Reordering tabs with mouse
  - Partial layout save/restore (affecting only a subset)
  - Double-click on title bar to maximize
  - Maximize button on the title bar
  - HDPI: Relative layouting restore
  - Allow to make a dock widget non-closable and non-dockable
  - Show close button on tabs
  - Multiple Main Window support
  - Allowing to dock on different parents
  - Support for affinities, making some dock widgets only dockable on certain main windows
  - 200 unit-tests
  - Fuzzer which found plenty of crashes in the old layouting engine
  - ASAN fixes
  - Double click on separator to distribute equally
  - Hovering over an indicator returns the true size that the dropped widget will get
  - Static build support
  - Namespaced Qt support
  - Dozens of crash fixes, bugs and much more...

* v0.1 (4 November 2019)
  - Initial Release and blog<|MERGE_RESOLUTION|>--- conflicted
+++ resolved
@@ -1,14 +1,10 @@
-<<<<<<< HEAD
 * v1.3.0 (unreleased, December/January)
   - [TODO] QtQuick support
 
-* v1.2.0 (unreleased)
+* v1.2.0 (unreleased, November)
   - [DONE] Wayland support
 
-* v1.1.0 (unreleased)
-=======
 * v1.1.0 (26 October 2020)
->>>>>>> a586a789
   - New drop indicator style type: Segmented Indicators
   - Windows: Drop Shadow for floating windows
   - Added AutoHide / SideBar support
