<<<<<<< HEAD
* v1.3.0 (unreleased, December/January)
  - [TODO] QtQuick support

* v1.2.0 (unreleased, November)
  - Wayland support
  - Added Flag_KeepAboveIfNotUtilityWindow, so you can have keep above even if
    floating window is shown in the task-bar.
  - Added DockWidget::windowActiveAboutToChange() signal
=======
* v1.1.1 (11 December 2020)
  - Windows: Fixed a crash when clicking on the close button for floating windows in some situations (#110)
  - Don't show dock/undock icon when dockwidget is not dockable (#99)
>>>>>>> b5c27578

* v1.1.0 (26 October 2020)
  - New drop indicator style type: Segmented Indicators
  - Windows: Drop Shadow for floating windows
  - Added AutoHide / SideBar support
  - Added FocusScope support
  - Added DockWidget::isFocused() and DockWidgetBase::isFocusedChanged()
  - Added Config::Flag_AlwaysTitleBarWhenFloating, which complements Flag_HideTitleBarWhenTabsVisible
  - Added Config::Flag_DontUseUtilityWindowsForFloating
  - Added Config::Flag_TitleBarHasMinimizeButton
  - Added Config::Flag_TitleBarNoFloatButton
  - Added Config::Flag_AutoHideSupport
  - Added Config::setTabbingAllowedFunc(TabbingAllowedFunc func)
  - HDPI improvements, new high-res icons
  - Bugfixes:
    - Windows: Fixed windows not having proper minimum size.
    - Windows: Fixed moving windows across screens with different DPI (#72)
    - Don't center floating windows if the user set a custom position (#75)
    - Fixed floating window's title not being correct (#74)
    - Fixed focus scope not reacting when clicking on current tab (#71)
    - Fixed floating window borders not being rendered correctly on HDPI due to rounding errors.
    - cmake/Python - don't require pkg-config, only use if available (#68)

* v1.0.0 (2 September 2020)
  - PySide2 bindings
  - Rewrote the layouting engine, resulting in a huge stability gain and makes it easy to add new features
  - Honour min/max sizes and some QSizePolicy heuristics
  - Lazy resize (resize only when dropping the separator)
  - Native Windows dragging (supporting Aero-snap)
  - Allow to hide TitleBar and just show tabs. Allow dragging via the tab bar.
  - Reordering tabs with mouse
  - Partial layout save/restore (affecting only a subset)
  - Double-click on title bar to maximize
  - Maximize button on the title bar
  - HDPI: Relative layouting restore
  - Allow to make a dock widget non-closable and non-dockable
  - Show close button on tabs
  - Multiple Main Window support
  - Allowing to dock on different parents
  - Support for affinities, making some dock widgets only dockable on certain main windows
  - 200 unit-tests
  - Fuzzer which found plenty of crashes in the old layouting engine
  - ASAN fixes
  - Double click on separator to distribute equally
  - Hovering over an indicator returns the true size that the dropped widget will get
  - Static build support
  - Namespaced Qt support
  - Dozens of crash fixes, bugs and much more...

* v0.1 (4 November 2019)
  - Initial Release and blog<|MERGE_RESOLUTION|>--- conflicted
+++ resolved
@@ -1,17 +1,15 @@
-<<<<<<< HEAD
-* v1.3.0 (unreleased, December/January)
+* v1.3.0 (unreleased)
   - [TODO] QtQuick support
 
-* v1.2.0 (unreleased, November)
+* v1.2.0 (unreleased)
   - Wayland support
   - Added Flag_KeepAboveIfNotUtilityWindow, so you can have keep above even if
     floating window is shown in the task-bar.
   - Added DockWidget::windowActiveAboutToChange() signal
-=======
+
 * v1.1.1 (11 December 2020)
   - Windows: Fixed a crash when clicking on the close button for floating windows in some situations (#110)
   - Don't show dock/undock icon when dockwidget is not dockable (#99)
->>>>>>> b5c27578
 
 * v1.1.0 (26 October 2020)
   - New drop indicator style type: Segmented Indicators
