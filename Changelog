<<<<<<< HEAD
* v1.1.0 (unreleased)
  - New drop indicator style type: Segmented Indicators
  - Added FocusScope support
  - Added DockWidget::isFocused() and DockWidgetBase::isFocusedChanged()
  - Added Config::Flag_AlwaysTitleBarWhenFloating, which complements Flag_HideTitleBarWhenTabsVisible

* Roadmap
  - QtQuick support
=======
* v1.0.0 (unreleased)
  -
>>>>>>> 9a601a51

* v1.0.0 (2 September 2020)
  - PySide2 bindings
  - Rewrote the layouting engine, resulting in a huge stability gain and makes it easy to add new features
  - Honour min/max sizes and some QSizePolicy heuristics
  - Lazy resize (resize only when dropping the separator)
  - Native Windows dragging (supporting Aero-snap)
  - Allow to hide TitleBar and just show tabs. Allow dragging via the tab bar.
  - Reordering tabs with mouse
  - Partial layout save/restore (affecting only a subset)
  - Double-click on title bar to maximize
  - Maximize button on the title bar
  - HDPI: Relative layouting restore
  - Allow to make a dock widget non-closable and non-dockable
  - Show close button on tabs
  - Multiple Main Window support
  - Allowing to dock on different parents
  - Support for affinities, making some dock widgets only dockable on certain main windows
  - 200 unit-tests
  - Fuzzer which found plenty of crashes in the old layouting engine
  - ASAN fixes
  - Double click on separator to distribute equally
  - Hovering over an indicator returns the true size that the dropped widget will get
  - Static build support
  - Namespaced Qt support
  - Dozens of crash fixes, bugs and much more...

* v0.1 (4 November 2019)
  - Initial Release and blog<|MERGE_RESOLUTION|>--- conflicted
+++ resolved
@@ -1,4 +1,3 @@
-<<<<<<< HEAD
 * v1.1.0 (unreleased)
   - New drop indicator style type: Segmented Indicators
   - Added FocusScope support
@@ -7,10 +6,9 @@
 
 * Roadmap
   - QtQuick support
-=======
+
 * v1.0.0 (unreleased)
   -
->>>>>>> 9a601a51
 
 * v1.0.0 (2 September 2020)
   - PySide2 bindings
